--- conflicted
+++ resolved
@@ -16,11 +16,7 @@
 ALL_ARCH = amd64 arm arm64 ppc64le s390x
 PKG = github.com/prometheus/common
 PROMETHEUS_VERSION = 2.46.0
-<<<<<<< HEAD
-GO_VERSION = 1.20.10
-=======
 GO_VERSION = 1.21.8
->>>>>>> 5e4e7d0b
 IMAGE = $(REGISTRY)/kube-state-metrics
 MULTI_ARCH_IMG = $(IMAGE)-$(ARCH)
 USER ?= $(shell id -u -n)
