FLAGS =
TESTENVVAR =
REGISTRY ?= gcr.io/k8s-staging-kube-state-metrics
TAG_PREFIX = v
VERSION = $(shell cat VERSION)
TAG ?= $(TAG_PREFIX)$(VERSION)
LATEST_RELEASE_BRANCH := release-$(shell grep -ohE "[0-9]+.[0-9]+" VERSION)
BRANCH = $(strip $(shell git rev-parse --abbrev-ref HEAD))
DOCKER_CLI ?= docker
PROMTOOL_CLI ?= promtool
PKGS = $(shell go list ./... | grep -v /vendor/ | grep -v /tests/e2e)
ARCH ?= $(shell go env GOARCH)
BUILD_DATE = $(shell date -u +'%Y-%m-%dT%H:%M:%SZ')
GIT_COMMIT ?= $(shell git rev-parse --short HEAD)
OS ?= $(shell uname -s | tr A-Z a-z)
ALL_ARCH = amd64 arm arm64 ppc64le s390x
PKG = github.com/prometheus/common
<<<<<<< HEAD
PROMETHEUS_VERSION = 2.28.1
GO_VERSION = 1.16.9
=======
PROMETHEUS_VERSION = 2.31.1
GO_VERSION = 1.17.4
>>>>>>> b761b538
IMAGE = $(REGISTRY)/kube-state-metrics
MULTI_ARCH_IMG = $(IMAGE)-$(ARCH)
USER ?= $(shell id -u -n)
HOST ?= $(shell hostname)

export DOCKER_CLI_EXPERIMENTAL=enabled

validate-modules:
	@echo "- Verifying that the dependencies have expected content..."
	go mod verify
	@echo "- Checking for any unused/missing packages in go.mod..."
	go mod tidy
	@git diff --exit-code -- go.sum go.mod

licensecheck:
	@echo ">> checking license header"
	@licRes=$$(for file in $$(find . -type f -iname '*.go' ! -path './vendor/*') ; do \
               awk 'NR<=5' $$file | grep -Eq "(Copyright|generated|GENERATED)" || echo $$file; \
       done); \
       if [ -n "$${licRes}" ]; then \
               echo "license header checking failed:"; echo "$${licRes}"; \
               exit 1; \
       fi

lint: shellcheck licensecheck
	golangci-lint run

doccheck: generate
	@echo "- Checking if the generated documentation is up to date..."
	@git diff --exit-code
	@echo "- Checking if the documentation is in sync with the code..."
	@grep -hoE -d skip '\| kube_[^ |]+' docs/* --exclude=README.md | sed -E 's/\| //g' | sort -u > documented_metrics
	@find internal/store -type f -not -name '*_test.go' -exec sed -nE 's/.*"(kube_[^"]+)".*/\1/p' {} \; | sort -u > code_metrics
	@diff -u0 code_metrics documented_metrics || (echo "ERROR: Metrics with - are present in code but missing in documentation, metrics with + are documented but not found in code."; exit 1)
	@echo OK
	@rm -f code_metrics documented_metrics
	@echo "- Checking for orphan documentation files"
	@cd docs; for doc in *.md; do if [ "$$doc" != "README.md" ] && ! grep -q "$$doc" *.md; then echo "ERROR: No link to documentation file $${doc} detected"; exit 1; fi; done
	@echo OK

build-local:
	GOOS=$(OS) GOARCH=$(ARCH) CGO_ENABLED=0 go build -ldflags "-s -w -X ${PKG}/version.Version=${TAG} -X ${PKG}/version.Revision=${GIT_COMMIT} -X ${PKG}/version.Branch=${BRANCH} -X ${PKG}/version.BuildUser=${USER}@${HOST} -X ${PKG}/version.BuildDate=${BUILD_DATE}" -o kube-state-metrics

build: kube-state-metrics

kube-state-metrics:
	${DOCKER_CLI} run --rm -v "${PWD}:/go/src/k8s.io/kube-state-metrics" -w /go/src/k8s.io/kube-state-metrics -e GOOS=$(OS) -e GOARCH=$(ARCH) golang:${GO_VERSION} make build-local

test-unit:
	GOOS=$(shell uname -s | tr A-Z a-z) GOARCH=$(ARCH) $(TESTENVVAR) go test --race $(FLAGS) $(PKGS)

test-rules:
	${PROMTOOL_CLI} test rules tests/rules/alerts-test.yaml

shellcheck:
	${DOCKER_CLI} run -v "${PWD}:/mnt" koalaman/shellcheck:stable $(shell find . -type f -name "*.sh" -not -path "*vendor*")

# Runs benchmark tests on the current git ref and the last release and compares
# the two.
test-benchmark-compare:
	@git fetch
	./tests/compare_benchmarks.sh master
	./tests/compare_benchmarks.sh ${LATEST_RELEASE_BRANCH}

all: all-container

# Container build for multiple architectures as defined in ALL_ARCH

container: container-$(ARCH)

container-%:
	${DOCKER_CLI} build --pull -t $(IMAGE)-$*:$(TAG) --build-arg GOVERSION=$(GO_VERSION) --build-arg GOARCH=$* .

sub-container-%:
	$(MAKE) --no-print-directory ARCH=$* container

all-container: $(addprefix sub-container-,$(ALL_ARCH))

# Container push, push is the target to push for multiple architectures as defined in ALL_ARCH

push: $(addprefix sub-push-,$(ALL_ARCH)) push-multi-arch;

sub-push-%: container-% do-push-% ;

do-push-%:
	${DOCKER_CLI} push $(IMAGE)-$*:$(TAG)

push-multi-arch:
	${DOCKER_CLI} manifest create --amend $(IMAGE):$(TAG) $(shell echo $(ALL_ARCH) | sed -e "s~[^ ]*~$(IMAGE)\-&:$(TAG)~g")
	@for arch in $(ALL_ARCH); do ${DOCKER_CLI} manifest annotate --arch $${arch} $(IMAGE):$(TAG) $(IMAGE)-$${arch}:$(TAG); done
	${DOCKER_CLI} manifest push --purge $(IMAGE):$(TAG)

clean:
	rm -f kube-state-metrics
	git clean -Xfd .

e2e:
	./tests/e2e.sh

generate: build-local
	@echo ">> generating docs"
	@./scripts/generate-help-text.sh
	embedmd -w `find . -path ./vendor -prune -o -name "*.md" -print`

validate-manifests: examples
	@git diff --exit-code

mixin: examples/prometheus-alerting-rules/alerts.yaml

examples/prometheus-alerting-rules/alerts.yaml: jsonnet $(shell find jsonnet | grep ".libsonnet") scripts/mixin.jsonnet scripts/vendor
	mkdir -p examples/prometheus-alerting-rules
	jsonnet -J scripts/vendor scripts/mixin.jsonnet | gojsontoyaml > examples/prometheus-alerting-rules/alerts.yaml

examples: examples/standard examples/autosharding mixin

examples/standard: jsonnet $(shell find jsonnet | grep ".libsonnet") scripts/standard.jsonnet scripts/vendor VERSION
	mkdir -p examples/standard
	jsonnet -J scripts/vendor -m examples/standard --ext-str version="$(VERSION)" scripts/standard.jsonnet | xargs -I{} sh -c 'cat {} | gojsontoyaml > `echo {} | sed "s/\(.\)\([A-Z]\)/\1-\2/g" | tr "[:upper:]" "[:lower:]"`.yaml' -- {}
	find examples -type f ! -name '*.yaml' -delete

examples/autosharding: jsonnet $(shell find jsonnet | grep ".libsonnet") scripts/autosharding.jsonnet scripts/vendor VERSION
	mkdir -p examples/autosharding
	jsonnet -J scripts/vendor -m examples/autosharding --ext-str version="$(VERSION)" scripts/autosharding.jsonnet | xargs -I{} sh -c 'cat {} | gojsontoyaml > `echo {} | sed "s/\(.\)\([A-Z]\)/\1-\2/g" | tr "[:upper:]" "[:lower:]"`.yaml' -- {}
	find examples -type f ! -name '*.yaml' -delete

scripts/vendor: scripts/jsonnetfile.json scripts/jsonnetfile.lock.json
	cd scripts && jb install

install-tools:
	@echo Installing tools from tools.go
	@cat tools/tools.go | grep _ | awk -F'"' '{print $$2}' | xargs -tI % go install %

install-promtool:
	@echo Installing promtool
	@wget -qO- "https://github.com/prometheus/prometheus/releases/download/v${PROMETHEUS_VERSION}/prometheus-${PROMETHEUS_VERSION}.${OS}-${ARCH}.tar.gz" | tar xvz --strip-components=1

.PHONY: all build build-local all-push all-container container container-* do-push-* sub-push-* push push-multi-arch test-unit test-rules test-benchmark-compare clean e2e validate-modules shellcheck licensecheck lint generate embedmd<|MERGE_RESOLUTION|>--- conflicted
+++ resolved
@@ -15,13 +15,8 @@
 OS ?= $(shell uname -s | tr A-Z a-z)
 ALL_ARCH = amd64 arm arm64 ppc64le s390x
 PKG = github.com/prometheus/common
-<<<<<<< HEAD
-PROMETHEUS_VERSION = 2.28.1
-GO_VERSION = 1.16.9
-=======
 PROMETHEUS_VERSION = 2.31.1
 GO_VERSION = 1.17.4
->>>>>>> b761b538
 IMAGE = $(REGISTRY)/kube-state-metrics
 MULTI_ARCH_IMG = $(IMAGE)-$(ARCH)
 USER ?= $(shell id -u -n)
