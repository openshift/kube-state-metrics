FLAGS =
TESTENVVAR =
REGISTRY ?= gcr.io/k8s-staging-kube-state-metrics
TAG_PREFIX = v
VERSION = $(shell cat VERSION)
TAG ?= $(TAG_PREFIX)$(VERSION)
LATEST_RELEASE_BRANCH := release-$(shell grep -ohE "[0-9]+.[0-9]+" VERSION)
DOCKER_CLI ?= docker
PKGS = $(shell go list ./... | grep -v /vendor/ | grep -v /tests/e2e)
ARCH ?= $(shell go env GOARCH)
BUILD_DATE = $(shell date -u +'%Y-%m-%dT%H:%M:%SZ')
GIT_COMMIT ?= $(shell git rev-parse --short HEAD)
ALL_ARCH = amd64 arm arm64 ppc64le s390x
<<<<<<< HEAD
PKG = k8s.io/kube-state-metrics/pkg
GO_VERSION = 1.13
FIRST_GOPATH := $(firstword $(subst :, ,$(shell go env GOPATH)))
BENCHCMP_BINARY := $(FIRST_GOPATH)/bin/benchcmp
GOLANGCI_VERSION := v1.22.2
HAS_GOLANGCI := $(shell which golangci-lint)

=======
PKG = k8s.io/kube-state-metrics/v2/pkg
GO_VERSION = 1.16.2
>>>>>>> 6ba0712d
IMAGE = $(REGISTRY)/kube-state-metrics
MULTI_ARCH_IMG = $(IMAGE)-$(ARCH)

export DOCKER_CLI_EXPERIMENTAL=enabled

validate-modules:
	@echo "- Verifying that the dependencies have expected content..."
	go mod verify
	@echo "- Checking for any unused/missing packages in go.mod..."
	go mod tidy
	@git diff --exit-code -- go.sum go.mod

licensecheck:
	@echo ">> checking license header"
	@licRes=$$(for file in $$(find . -type f -iname '*.go' ! -path './vendor/*') ; do \
               awk 'NR<=5' $$file | grep -Eq "(Copyright|generated|GENERATED)" || echo $$file; \
       done); \
       if [ -n "$${licRes}" ]; then \
               echo "license header checking failed:"; echo "$${licRes}"; \
               exit 1; \
       fi

lint: shellcheck licensecheck
	golangci-lint run

doccheck: generate
	@echo "- Checking if the generated documentation is up to date..."
	@git diff --exit-code
	@echo "- Checking if the documentation is in sync with the code..."
	@grep -hoE -d skip '\| kube_[^ |]+' docs/* --exclude=README.md | sed -E 's/\| //g' | sort -u > documented_metrics
	@find internal/store -type f -not -name '*_test.go' -exec sed -nE 's/.*"(kube_[^"]+)".*/\1/p' {} \; | sort -u > code_metrics
	@diff -u0 code_metrics documented_metrics || (echo "ERROR: Metrics with - are present in code but missing in documentation, metrics with + are documented but not found in code."; exit 1)
	@echo OK
	@rm -f code_metrics documented_metrics
	@echo "- Checking for orphan documentation files"
	@cd docs; for doc in *.md; do if [ "$$doc" != "README.md" ] && ! grep -q "$$doc" *.md; then echo "ERROR: No link to documentation file $${doc} detected"; exit 1; fi; done
	@echo OK

build-local:
	GOOS=$(shell uname -s | tr A-Z a-z) GOARCH=$(ARCH) CGO_ENABLED=0 go build -ldflags "-s -w -X ${PKG}/version.Release=${TAG} -X ${PKG}/version.Commit=${GIT_COMMIT} -X ${PKG}/version.BuildDate=${BUILD_DATE}" -o kube-state-metrics

build: kube-state-metrics

kube-state-metrics:
	${DOCKER_CLI} run --rm -v "${PWD}:/go/src/k8s.io/kube-state-metrics" -w /go/src/k8s.io/kube-state-metrics golang:${GO_VERSION} make build-local

test-unit:
	GOOS=$(shell uname -s | tr A-Z a-z) GOARCH=$(ARCH) $(TESTENVVAR) go test --race $(FLAGS) $(PKGS)

shellcheck:
	${DOCKER_CLI} run -v "${PWD}:/mnt" koalaman/shellcheck:stable $(shell find . -type f -name "*.sh" -not -path "*vendor*")

# Runs benchmark tests on the current git ref and the last release and compares
# the two.
test-benchmark-compare:
	@git fetch
	./tests/compare_benchmarks.sh master
	./tests/compare_benchmarks.sh ${LATEST_RELEASE_BRANCH}

all: all-container

# Container build for multiple architectures as defined in ALL_ARCH

container: container-$(ARCH)

container-%:
	${DOCKER_CLI} build --pull -t $(IMAGE)-$*:$(TAG) --build-arg GOVERSION=$(GO_VERSION) --build-arg GOARCH=$* .

sub-container-%:
	$(MAKE) --no-print-directory ARCH=$* container

all-container: $(addprefix sub-container-,$(ALL_ARCH))

# Container push, push is the target to push for multiple architectures as defined in ALL_ARCH

push: $(addprefix sub-push-,$(ALL_ARCH)) push-multi-arch;

sub-push-%: container-% do-push-% ;

do-push-%:
	${DOCKER_CLI} push $(IMAGE)-$*:$(TAG)

push-multi-arch:
	${DOCKER_CLI} manifest create --amend $(IMAGE):$(TAG) $(shell echo $(ALL_ARCH) | sed -e "s~[^ ]*~$(IMAGE)\-&:$(TAG)~g")
	@for arch in $(ALL_ARCH); do ${DOCKER_CLI} manifest annotate --arch $${arch} $(IMAGE):$(TAG) $(IMAGE)-$${arch}:$(TAG); done
	${DOCKER_CLI} manifest push --purge $(IMAGE):$(TAG)

quay-push: .quay-push-$(ARCH)
.quay-push-$(ARCH): container-$(ARCH)
	${DOCKER_CLI} push $(MULTI_ARCH_IMG):$(TAG)
	${DOCKER_CLI} push $(MULTI_ARCH_IMG):latest
ifeq ($(ARCH), amd64)
	${DOCKER_CLI} push $(IMAGE):$(TAG)
	${DOCKER_CLI} push $(IMAGE):latest
endif

clean:
	rm -f kube-state-metrics
	git clean -Xfd .

e2e:
	./tests/e2e.sh

generate: build-local
	@echo ">> generating docs"
	@./scripts/generate-help-text.sh
	embedmd -w `find . -path ./vendor -prune -o -name "*.md" -print`

validate-manifests: examples
	@git diff --exit-code

mixin: examples/prometheus-alerting-rules/alerts.yaml

examples/prometheus-alerting-rules/alerts.yaml: jsonnet $(shell find jsonnet | grep ".libsonnet") scripts/mixin.jsonnet scripts/vendor
	mkdir -p examples/prometheus-alerting-rules
	jsonnet -J scripts/vendor scripts/mixin.jsonnet | gojsontoyaml > examples/prometheus-alerting-rules/alerts.yaml

examples: examples/standard examples/autosharding mixin

examples/standard: jsonnet $(shell find jsonnet | grep ".libsonnet") scripts/standard.jsonnet scripts/vendor VERSION
	mkdir -p examples/standard
	jsonnet -J scripts/vendor -m examples/standard --ext-str version="$(VERSION)" scripts/standard.jsonnet | xargs -I{} sh -c 'cat {} | gojsontoyaml > `echo {} | sed "s/\(.\)\([A-Z]\)/\1-\2/g" | tr "[:upper:]" "[:lower:]"`.yaml' -- {}
	find examples -type f ! -name '*.yaml' -delete

examples/autosharding: jsonnet $(shell find jsonnet | grep ".libsonnet") scripts/autosharding.jsonnet scripts/vendor VERSION
	mkdir -p examples/autosharding
	jsonnet -J scripts/vendor -m examples/autosharding --ext-str version="$(VERSION)" scripts/autosharding.jsonnet | xargs -I{} sh -c 'cat {} | gojsontoyaml > `echo {} | sed "s/\(.\)\([A-Z]\)/\1-\2/g" | tr "[:upper:]" "[:lower:]"`.yaml' -- {}
	find examples -type f ! -name '*.yaml' -delete

scripts/vendor: scripts/jsonnetfile.json scripts/jsonnetfile.lock.json
	cd scripts && jb install

install-tools:
	@echo Installing tools from tools.go
	@cat tools/tools.go | grep _ | awk -F'"' '{print $$2}' | xargs -tI % go install %

.PHONY: all build build-local all-push all-container container container-* do-push-* sub-push-* push push-multi-arch quay-push test-unit test-benchmark-compare clean e2e validate-modules shellcheck licensecheck lint generate embedmd<|MERGE_RESOLUTION|>--- conflicted
+++ resolved
@@ -11,18 +11,8 @@
 BUILD_DATE = $(shell date -u +'%Y-%m-%dT%H:%M:%SZ')
 GIT_COMMIT ?= $(shell git rev-parse --short HEAD)
 ALL_ARCH = amd64 arm arm64 ppc64le s390x
-<<<<<<< HEAD
-PKG = k8s.io/kube-state-metrics/pkg
-GO_VERSION = 1.13
-FIRST_GOPATH := $(firstword $(subst :, ,$(shell go env GOPATH)))
-BENCHCMP_BINARY := $(FIRST_GOPATH)/bin/benchcmp
-GOLANGCI_VERSION := v1.22.2
-HAS_GOLANGCI := $(shell which golangci-lint)
-
-=======
 PKG = k8s.io/kube-state-metrics/v2/pkg
 GO_VERSION = 1.16.2
->>>>>>> 6ba0712d
 IMAGE = $(REGISTRY)/kube-state-metrics
 MULTI_ARCH_IMG = $(IMAGE)-$(ARCH)
 
