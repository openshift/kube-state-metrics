FLAGS =
TESTENVVAR =
REGISTRY ?= gcr.io/k8s-staging-kube-state-metrics
TAG_PREFIX = v
VERSION = $(shell cat VERSION)
TAG ?= $(TAG_PREFIX)$(VERSION)
LATEST_RELEASE_BRANCH := release-$(shell grep -ohE "[0-9]+.[0-9]+" VERSION)
BRANCH = $(strip $(shell git rev-parse --abbrev-ref HEAD))
DOCKER_CLI ?= docker
PROMTOOL_CLI ?= promtool
PKGS = $(shell go list ./... | grep -v /vendor/ | grep -v /tests/e2e)
ARCH ?= $(shell go env GOARCH)
BUILD_DATE = $(shell date -u +'%Y-%m-%dT%H:%M:%SZ')
GIT_COMMIT ?= $(shell git rev-parse --short HEAD)
OS ?= $(shell uname -s | tr A-Z a-z)
ALL_ARCH = amd64 arm arm64 ppc64le s390x
PKG = github.com/prometheus/common
PROMETHEUS_VERSION = 2.46.0
GO_VERSION = 1.21.8
IMAGE = $(REGISTRY)/kube-state-metrics
MULTI_ARCH_IMG = $(IMAGE)-$(ARCH)
USER ?= $(shell id -u -n)
HOST ?= $(shell hostname)

export DOCKER_CLI_EXPERIMENTAL=enabled

validate-modules:
	@echo "- Verifying that the dependencies have expected content..."
	go mod verify
	@echo "- Checking for any unused/missing packages in go.mod..."
	go mod tidy
	@git diff --exit-code -- go.sum go.mod

licensecheck:
	@echo ">> checking license header"
	@licRes=$$(for file in $$(find . -type f -iname '*.go' ! -path './vendor/*') ; do \
               awk 'NR<=5' $$file | grep -Eq "(Copyright|generated|GENERATED)" || echo $$file; \
       done); \
       if [ -n "$${licRes}" ]; then \
               echo "license header checking failed:"; echo "$${licRes}"; \
               exit 1; \
       fi

lint: shellcheck licensecheck
	golangci-lint run

lint-fix:
	golangci-lint run --fix -v

doccheck: generate validate-template
	@echo "- Checking if the generated documentation is up to date..."
	@git diff --exit-code
	@echo "- Checking if the documentation is in sync with the code..."
	@grep -hoE -d skip '\| kube_[^ |]+' docs/* --exclude=README.md | sed -E 's/\| //g' | sort -u > documented_metrics
	@find internal/store -type f -not -name '*_test.go' -exec sed -nE 's/.*"(kube_[^"]+)".*/\1/p' {} \; | sort -u > code_metrics
	@diff -u0 code_metrics documented_metrics || (echo "ERROR: Metrics with - are present in code but missing in documentation, metrics with + are documented but not found in code."; exit 1)
	@echo OK
	@rm -f code_metrics documented_metrics
	@echo "- Checking for orphan documentation files"
	@cd docs; for doc in *.md; do if [ "$$doc" != "README.md" ] && ! grep -q "$$doc" *.md; then echo "ERROR: No link to documentation file $${doc} detected"; exit 1; fi; done
	@echo OK

build-local:
	GOOS=$(OS) GOARCH=$(ARCH) CGO_ENABLED=0 go build -ldflags "-s -w -X ${PKG}/version.Version=${TAG} -X ${PKG}/version.Revision=${GIT_COMMIT} -X ${PKG}/version.Branch=${BRANCH} -X ${PKG}/version.BuildUser=${USER}@${HOST} -X ${PKG}/version.BuildDate=${BUILD_DATE}" -o kube-state-metrics

build: kube-state-metrics

kube-state-metrics:
	# Need to update git setting to prevent failing builds due to https://github.com/docker-library/golang/issues/452
	${DOCKER_CLI} run --rm -v "${PWD}:/go/src/k8s.io/kube-state-metrics" -w /go/src/k8s.io/kube-state-metrics -e GOOS=$(OS) -e GOARCH=$(ARCH) golang:${GO_VERSION} git config --global --add safe.directory "*" && make build-local

test-unit:
	GOOS=$(shell uname -s | tr A-Z a-z) GOARCH=$(ARCH) $(TESTENVVAR) go test --race $(FLAGS) $(PKGS)

test-rules:
	${PROMTOOL_CLI} test rules tests/rules/alerts-test.yaml

shellcheck:
	${DOCKER_CLI} run -v "${PWD}:/mnt" koalaman/shellcheck:stable $(shell find . -type f -name "*.sh" -not -path "*vendor*")

<<<<<<< HEAD
=======
lint-markdown-format:
	${DOCKER_CLI} run -v "${PWD}:/workdir" davidanson/markdownlint-cli2:v${MARKDOWNLINT_CLI2_VERSION} --config .markdownlint-cli2.jsonc

fix-markdown-format:
	${DOCKER_CLI} run -v "${PWD}:/workdir" davidanson/markdownlint-cli2:v${MARKDOWNLINT_CLI2_VERSION} --fix --config .markdownlint-cli2.jsonc

generate-template:
	gomplate -d config=./data.yaml --file README.md.tpl > README.md

validate-template: generate-template
	git diff --no-ext-diff --quiet --exit-code README.md

>>>>>>> 1e8b837e
# Runs benchmark tests on the current git ref and the last release and compares
# the two.
test-benchmark-compare:
	@git fetch
	./tests/compare_benchmarks.sh main
	./tests/compare_benchmarks.sh ${LATEST_RELEASE_BRANCH}

all: all-container

# Container build for multiple architectures as defined in ALL_ARCH

container: container-$(ARCH)

container-%:
	${DOCKER_CLI} build --pull -t $(IMAGE)-$*:$(TAG) --build-arg GOVERSION=$(GO_VERSION) --build-arg GOARCH=$* .

sub-container-%:
	$(MAKE) --no-print-directory ARCH=$* container

all-container: $(addprefix sub-container-,$(ALL_ARCH))

# Container push, push is the target to push for multiple architectures as defined in ALL_ARCH

push: $(addprefix sub-push-,$(ALL_ARCH)) push-multi-arch;

sub-push-%: container-% do-push-% ;

do-push-%:
	${DOCKER_CLI} push $(IMAGE)-$*:$(TAG)

push-multi-arch:
	${DOCKER_CLI} manifest create --amend $(IMAGE):$(TAG) $(shell echo $(ALL_ARCH) | sed -e "s~[^ ]*~$(IMAGE)\-&:$(TAG)~g")
	@for arch in $(ALL_ARCH); do ${DOCKER_CLI} manifest annotate --arch $${arch} $(IMAGE):$(TAG) $(IMAGE)-$${arch}:$(TAG); done
	${DOCKER_CLI} manifest push --purge $(IMAGE):$(TAG)

clean:
	rm -f kube-state-metrics
	git clean -Xfd .

e2e:
	./tests/e2e.sh

generate: build-local generate-template
	@echo ">> generating docs"
	@./scripts/generate-help-text.sh
	embedmd -w `find . -path ./vendor -prune -o -name "*.md" -print`

validate-manifests: examples
	@git diff --exit-code

mixin: examples/prometheus-alerting-rules/alerts.yaml

examples/prometheus-alerting-rules/alerts.yaml: jsonnet $(shell find jsonnet | grep ".libsonnet") scripts/mixin.jsonnet scripts/vendor
	mkdir -p examples/prometheus-alerting-rules
	jsonnet -J scripts/vendor scripts/mixin.jsonnet | gojsontoyaml > examples/prometheus-alerting-rules/alerts.yaml

examples: examples/standard examples/autosharding examples/daemonsetsharding mixin

examples/standard: jsonnet $(shell find jsonnet | grep ".libsonnet") scripts/standard.jsonnet scripts/vendor VERSION
	mkdir -p examples/standard
	jsonnet -J scripts/vendor -m examples/standard --ext-str version="$(VERSION)" scripts/standard.jsonnet | xargs -I{} sh -c 'cat {} | gojsontoyaml > `echo {} | sed "s/\(.\)\([A-Z]\)/\1-\2/g" | tr "[:upper:]" "[:lower:]"`.yaml' -- {}
	find examples -type f ! -name '*.yaml' -delete

examples/autosharding: jsonnet $(shell find jsonnet | grep ".libsonnet") scripts/autosharding.jsonnet scripts/vendor VERSION
	mkdir -p examples/autosharding
	jsonnet -J scripts/vendor -m examples/autosharding --ext-str version="$(VERSION)" scripts/autosharding.jsonnet | xargs -I{} sh -c 'cat {} | gojsontoyaml > `echo {} | sed "s/\(.\)\([A-Z]\)/\1-\2/g" | tr "[:upper:]" "[:lower:]"`.yaml' -- {}
	find examples -type f ! -name '*.yaml' -delete

examples/daemonsetsharding: jsonnet $(shell find jsonnet | grep ".libsonnet") scripts/daemonsetsharding.jsonnet scripts/vendor VERSION
	mkdir -p examples/daemonsetsharding
	jsonnet -J scripts/vendor -m examples/daemonsetsharding --ext-str version="$(VERSION)" scripts/daemonsetsharding.jsonnet | xargs -I{} sh -c 'cat {} | gojsontoyaml > `echo {} | sed "s/\(.\)\([A-Z]\)/\1-\2/g" | tr "[:upper:]" "[:lower:]"`.yaml' -- {}
	find examples -type f ! -name '*.yaml' -delete

scripts/vendor: scripts/jsonnetfile.json scripts/jsonnetfile.lock.json
	cd scripts && jb install

install-tools:
	@echo Installing tools from tools.go
	grep '^\s*_' tools/tools.go | awk '{print $$2}' | xargs -tI % go install -mod=readonly -modfile=tools/go.mod %

install-promtool:
	@echo Installing promtool
	@wget -qO- "https://github.com/prometheus/prometheus/releases/download/v${PROMETHEUS_VERSION}/prometheus-${PROMETHEUS_VERSION}.${OS}-${ARCH}.tar.gz" |\
	tar xvz --strip-components=1 prometheus-${PROMETHEUS_VERSION}.${OS}-${ARCH}/promtool

.PHONY: all build build-local all-push all-container container container-* do-push-* sub-push-* push push-multi-arch test-unit test-rules test-benchmark-compare clean e2e validate-modules shellcheck licensecheck lint lint-fix generate generate-template validate-template embedmd<|MERGE_RESOLUTION|>--- conflicted
+++ resolved
@@ -21,6 +21,8 @@
 MULTI_ARCH_IMG = $(IMAGE)-$(ARCH)
 USER ?= $(shell id -u -n)
 HOST ?= $(shell hostname)
+MARKDOWNLINT_CLI2_VERSION = 0.9.2
+
 
 export DOCKER_CLI_EXPERIMENTAL=enabled
 
@@ -41,11 +43,12 @@
                exit 1; \
        fi
 
-lint: shellcheck licensecheck
+lint: shellcheck licensecheck lint-markdown-format
 	golangci-lint run
 
-lint-fix:
+lint-fix: fix-markdown-format
 	golangci-lint run --fix -v
+	
 
 doccheck: generate validate-template
 	@echo "- Checking if the generated documentation is up to date..."
@@ -78,8 +81,6 @@
 shellcheck:
 	${DOCKER_CLI} run -v "${PWD}:/mnt" koalaman/shellcheck:stable $(shell find . -type f -name "*.sh" -not -path "*vendor*")
 
-<<<<<<< HEAD
-=======
 lint-markdown-format:
 	${DOCKER_CLI} run -v "${PWD}:/workdir" davidanson/markdownlint-cli2:v${MARKDOWNLINT_CLI2_VERSION} --config .markdownlint-cli2.jsonc
 
@@ -92,7 +93,6 @@
 validate-template: generate-template
 	git diff --no-ext-diff --quiet --exit-code README.md
 
->>>>>>> 1e8b837e
 # Runs benchmark tests on the current git ref and the last release and compares
 # the two.
 test-benchmark-compare:
