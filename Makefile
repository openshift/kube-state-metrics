FLAGS =
TESTENVVAR =
REGISTRY = quay.io/coreos
TAG = $(shell git describe --abbrev=0)
PKGS = $(shell go list ./... | grep -v /vendor/)
ARCH ?= $(shell go env GOARCH)
BuildDate = $(shell date -u +'%Y-%m-%dT%H:%M:%SZ')
Commit = $(shell git rev-parse --short HEAD)
ALL_ARCH = amd64 arm arm64 ppc64le s390x
<<<<<<< HEAD
PKG=k8s.io/kube-state-metrics
GO_VERSION=1.10.1
=======
PKG=k8s.io/kube-state-metrics/pkg
GO_VERSION=1.11.4
>>>>>>> 8e273b3c

IMAGE = $(REGISTRY)/kube-state-metrics
MULTI_ARCH_IMG = $(IMAGE)-$(ARCH)

gofmtcheck:
	@go fmt $(PKGS) | grep ".*\.go"; if [ "$$?" = "0" ]; then exit 1; fi

doccheck:
	@echo "- Checking if documentation is up to date..."
	@grep -hoE '(kube_[^ |]+)' Documentation/* --exclude=README.md| sort -u > documented_metrics
	@sed -n 's/.*# TYPE \(kube_[^ ]\+\).*/\1/p' pkg/collectors/*_test.go | sort -u > tested_metrics
	@diff -u0 tested_metrics documented_metrics || (echo "ERROR: Metrics with - are present in tests but missing in documentation, metrics with + are documented but not tested."; exit 1)
	@echo OK
	@rm -f tested_metrics documented_metrics
	@echo "- Checking for orphan documentation files"
	@cd Documentation; for doc in *.md; do if [ "$$doc" != "README.md" ] && ! grep -q "$$doc" *.md; then echo "ERROR: No link to documentation file $${doc} detected"; exit 1; fi; done
	@echo OK

build: clean
	GOOS=$(shell uname -s | tr A-Z a-z) GOARCH=$(ARCH) CGO_ENABLED=0 go build -ldflags "-s -w -X ${PKG}/version.Release=${TAG} -X ${PKG}/version.Commit=${Commit} -X ${PKG}/version.BuildDate=${BuildDate}" -o kube-state-metrics

test-unit: clean build
	GOOS=$(shell uname -s | tr A-Z a-z) GOARCH=$(ARCH) $(TESTENVVAR) go test --race $(FLAGS) $(PKGS)

TEMP_DIR := $(shell mktemp -d)

all: all-container

sub-container-%:
	$(MAKE) --no-print-directory ARCH=$* container

sub-push-%:
	$(MAKE) --no-print-directory ARCH=$* push

all-container: $(addprefix sub-container-,$(ALL_ARCH))

all-push: $(addprefix sub-push-,$(ALL_ARCH))

container: .container-$(ARCH)
.container-$(ARCH):
	docker run --rm -v "$$PWD":/go/src/k8s.io/kube-state-metrics -w /go/src/k8s.io/kube-state-metrics -e GOOS=linux -e GOARCH=$(ARCH) -e CGO_ENABLED=0 golang:${GO_VERSION} go build -ldflags "-s -w -X ${PKG}/version.Release=${TAG} -X ${PKG}/version.Commit=${Commit} -X ${PKG}/version.BuildDate=${BuildDate}" -o kube-state-metrics
	cp -r * $(TEMP_DIR)
	docker build -t $(MULTI_ARCH_IMG):$(TAG) $(TEMP_DIR)
	docker tag $(MULTI_ARCH_IMG):$(TAG) $(MULTI_ARCH_IMG):latest

ifeq ($(ARCH), amd64)
	# Adding check for amd64
	docker tag $(MULTI_ARCH_IMG):$(TAG) $(IMAGE):$(TAG)
	docker tag $(MULTI_ARCH_IMG):$(TAG) $(IMAGE):latest
endif

quay-push: .quay-push-$(ARCH)
.quay-push-$(ARCH): .container-$(ARCH)
	docker push $(MULTI_ARCH_IMG):$(TAG)
	docker push $(MULTI_ARCH_IMG):latest
ifeq ($(ARCH), amd64)
	docker push $(IMAGE):$(TAG)
	docker push $(IMAGE):latest
endif

push: .push-$(ARCH)
.push-$(ARCH): .container-$(ARCH)
	gcloud docker -- push $(MULTI_ARCH_IMG):$(TAG)
	gcloud docker -- push $(MULTI_ARCH_IMG):latest
ifeq ($(ARCH), amd64)
	gcloud docker -- push $(IMAGE):$(TAG)
	gcloud docker -- push $(IMAGE):latest
endif

clean:
	rm -f kube-state-metrics

e2e:
	./tests/e2e.sh

.PHONY: all build all-push all-container test-unit container push quay-push clean e2e<|MERGE_RESOLUTION|>--- conflicted
+++ resolved
@@ -7,13 +7,8 @@
 BuildDate = $(shell date -u +'%Y-%m-%dT%H:%M:%SZ')
 Commit = $(shell git rev-parse --short HEAD)
 ALL_ARCH = amd64 arm arm64 ppc64le s390x
-<<<<<<< HEAD
-PKG=k8s.io/kube-state-metrics
-GO_VERSION=1.10.1
-=======
 PKG=k8s.io/kube-state-metrics/pkg
 GO_VERSION=1.11.4
->>>>>>> 8e273b3c
 
 IMAGE = $(REGISTRY)/kube-state-metrics
 MULTI_ARCH_IMG = $(IMAGE)-$(ARCH)
