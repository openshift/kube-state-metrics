--- conflicted
+++ resolved
@@ -1,28 +1,17 @@
-# Developer Guide 
+# Developer Guide
 
 This developer guide documentation is intended to assist all contributors in various code contributions.
 Any contribution to improving this documentation will be appreciated.
 
 ## Table of Contents
 
-- [Add New Kubernetes Resource Metric Collector](#add-new-kubernetes-resource-metric-collector)
-- [Add New Metrics](#add-new-metrics)
+* [Add New Kubernetes Resource Metric Collector](#add-new-kubernetes-resource-metric-collector)
+* [Add New Metrics](#add-new-metrics)
 
 ### Add New Kubernetes Resource Metric Collector
 
 The following steps are needed to introduce a new resource and its respective resource metrics.
 
-<<<<<<< HEAD
-- Reference your new resource(s) to the [docs/README.md](https://github.com/kubernetes/kube-state-metrics/blob/main/docs/README.md#exposed-metrics).
-- Reference your new resource(s) in the [docs/cli-arguments.md](https://github.com/kubernetes/kube-state-metrics/blob/main/docs/cli-arguments.md#available-options) as part of the `--resources` flag.
-- Create a new `<name-of-resource>.md` in the [docs](https://github.com/kubernetes/kube-state-metrics/tree/main/docs) directory to provide documentation on the resource(s) and metrics you implemented. Follow the formatting of all other resources.
-- Add the resource(s) you are representing to the [jsonnet/kube-state-metrics/kube-state-metrics.libsonnet](https://github.com/kubernetes/kube-state-metrics/blob/main/jsonnet/kube-state-metrics/kube-state-metrics.libsonnet) under the appropriate `apiGroup` using the `verbs`: `list` and `watch`.
-- Run `make examples/standard`, this should re-generate [examples/standard/cluster-role.yaml](https://github.com/kubernetes/kube-state-metrics/blob/main/examples/standard/cluster-role.yaml) with the resource(s) added to [jsonnet/kube-state-metrics/kube-state-metrics.libsonnet](https://github.com/kubernetes/kube-state-metrics/blob/main/jsonnet/kube-state-metrics/kube-state-metrics.libsonnet).
-- Reference and add build functions for the new resource(s) in [internal/store/builder.go](https://github.com/kubernetes/kube-state-metrics/blob/main/internal/store/builder.go).
-- Reference the new resource in [pkg/options/resource.go](https://github.com/kubernetes/kube-state-metrics/blob/main/pkg/options/resource.go).
-- Add a sample Kubernetes manifest to be used by tests in the [tests/manifests/](https://github.com/kubernetes/kube-state-metrics/tree/main/tests/manifests) directory.
-- Lastly, and most importantly, actually implement your new resource(s) and its test binary in [internal/store](https://github.com/kubernetes/kube-state-metrics/tree/main/internal/store). Follow the formatting and structure of other resources.
-=======
 * Reference your new resource(s) to the [docs/README.md](./../README.md#exposed-metrics).
 * Reference your new resource(s) in the [docs/developer/cli-arguments.md](./cli-arguments.md#available-options) as part of the `--resources` flag.
 * Create a new `<name-of-resource>.md` in the [docs](./../docs) directory to provide documentation on the resource(s) and metrics you implemented. Follow the formatting of all other resources.
@@ -32,13 +21,12 @@
 * Reference the new resource in [pkg/options/resource.go](./../../pkg/options/resource.go).
 * Add a sample Kubernetes manifest to be used by tests in the [tests/manifests/](./../../tests/manifests) directory.
 * Lastly, and most importantly, actually implement your new resource(s) and its test binary in [internal/store](./../../internal/store). Follow the formatting and structure of other resources.
->>>>>>> 76c5888e
 
 ### Add New Metrics
 
-- Make metrics experimental first when introducing them, refer [#1910](https://github.com/kubernetes/kube-state-metrics/pull/1910) for more information.
+* Make metrics experimental first when introducing them, refer [#1910](https://github.com/kubernetes/kube-state-metrics/pull/1910) for more information.
 
 | Metric stability level |                    |
 |------------------------|--------------------|
 | EXPERIMENTAL           | basemetrics.ALPHA  |
-| STABLE                 | basemetrics.STABLE |
+| STABLE                 | basemetrics.STABLE |