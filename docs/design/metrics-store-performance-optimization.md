# Kube-State-Metrics - Performance Optimization Proposal


---

Author: Max Inden (IndenML@gmail.com)

Date: 23. July 2018

Target release: v1.5.0

---


## Glossary

- kube-state-metrics: “Simple service that listens to the Kubernetes API server
  and generates metrics about the state of the objects”

- Time series: A single line in a /metrics response e.g.
  “metric_name{label="value"} 1”


## Problem Statement

There has been repeated reports of two issues running kube-state-metrics on
production Kubernetes clusters. First kube-state-metrics takes a long time
(“10s - 20s”) to respond on its /metrics endpoint, leading to Prometheus
instances dropping the scrape interval request and marking the given time series
as stale. Second kube-state-metrics uses a lot of memory and thereby being
out-of-memory killed due to low set Kubernetes resource limits.


## Goal

The goal of this proposal can be split into the following sub-goals ordered by
their priority:

1. Decrease response time on /metrics endpoint

2. Decrease overall runtime memory usage


## Status Quo

Instead of requesting the needed information from the Kubernetes API-Server on
demand (on scrape), kube-state-metrics uses the Kubernetes client-go cache tool
to keep a full in memory representation of all Kubernetes objects of a given
cluster. Using the cache speeds up the performance critical path of replying to
a scrape request, and reduces the load on the Kubernetes API-Server by only
sending deltas whenever they occur. Kube-state-metrics does not make use of all
properties and sub-objects of these Kubernetes objects that it stores in its
cache.

On a scrape request by e.g. Prometheus on the /metrics endpoint
kube-state-metrics calculates the configured time series on demand based on the
objects in its cache and converts them to the Prometheus string representation.


## Proposal

Instead of a full representation of all Kubernetes objects with all its
properties in memory via the Kubernetes client-go cache, use a map, addressable
by the Kubernetes object uuid, containing all time series of that object as a
single multi-line string.

```go
var cache = map[uuid][]byte{}
```

Kube-state-metrics listens on add, update and delete events via Kubernetes
client-go reflectors. On add and update events kube-state-metrics generates all
time series related to the Kubernetes object based on the event’s payload,
concatenates the time series to a single byte slice and sets / replaces the byte
slice in the store at the uuid of the Kubernetes object. One can precompute the
length of a time series byte slice before allocation as the sum of the length of
the metric name, label keys and values as well as the metric value in string
representation. On delete events kube-state-metrics deletes the uuid entry of
the given Kubernetes object in the cache map.

On a scrape request on the /metrics endpoint, kube-state-metrics iterates over
the cache map and concatenates all time series string blobs into a single
string, which is finally passed on as a response.

```text
       +---------------+ +-----------+                 +---------------+         +-------------------+
       | pod_reflector | | pod_store |                 | pod_collector |         | metrics_endpoint  |
       +---------------+ +-----------+                 +---------------+         +-------------------+
-------------\ |               |                               |                           |
| new pod p1 |-|               |                               |                           |
|------------| |               |                               |                           |
               |               |                               |                           |
               | Add(p1)       |                               |                           |
               |-------------->|                               |                           |
               |               | ----------------------\       |                           |
               |               |-| generateMetrics(p1) |       |                           |
               |               | |---------------------|       |                           |
               |               |                               |                           |
               |           nil |                               |                           |
               |<--------------|                               |                           |
               |               |                               |                           | ---------------\
               |               |                               |                           |-| GET /metrics |
               |               |                               |                           | |--------------|
               |               |                               |                           |
               |               |                               |                 Collect() |
               |               |                               |<--------------------------|
               |               |                               |                           |
               |               |                      GetAll() |                           |
               |               |<------------------------------|                           |
               |               |                               |                           |
               |               | []string{metrics}             |                           |
               |               |------------------------------>|                           |
               |               |                               |                           |
               |               |                               | concat(metrics)           |
               |               |                               |-------------------------->|
               |               |                               |                           |

```

<details>
 <summary>Code to reproduce diagram</summary>

Build via [text-diagram](http://weidagang.github.io/text-diagram/)

```text
object pod_reflector pod_store pod_collector metrics_endpoint

note left of pod_reflector: new pod p1
pod_reflector -> pod_store: Add(p1)
note right of pod_store: generateMetrics(p1)
pod_store -> pod_reflector: nil

note right of metrics_endpoint: GET /metrics
metrics_endpoint -> pod_collector: Collect()
pod_collector -> pod_store: GetAll()
pod_store -> pod_collector: []string{metrics}
pod_collector -> metrics_endpoint: concat(metrics)
```

</details>


## FAQ / Follow up improvements

- If kube-state-metrics only listens on add, update and delete events, how is it
  aware of already existing Kubernetes objects created before kube-state-metrics
  was started? Leveraging Kubernetes client-go, reflectors can initialize all
  existing objects before any add, update or delete events. To ensure no events
  are missed in the long run, periodic resyncs via Kubernetes client-go can be
  triggered. This extra confidence is not a must and should be compared to its
  costs, as Kubernetes client-go already gives decent guarantees on event
  delivery.

- What about metadata (HELP and description) in the /metrics output? As a first
  iteration they would be skipped until we have a better idea on the design.

- How can the cache map be concurrently accessed? The core golang map
  implementation is not thread-safe. As a first iteration a simple mutex should
  be sufficient. Golang's sync.Map might be considered.

- To solve the problem of out of order events send by the Kubernetes API-Server
  to kube-state-metrics, to each blob of time series inside the cache map it can
  keep the Kubernetes resource version. On add and update events, first compare
  the resource version of the event with than the resource version in the cache.
  Only move forward if the former is higher than the latter.

- In case the memory consumption of the time series string blobs is a problem
  the following optimization can be considered: Among the time series strings,
  multiple sub-strings will be heavily duplicated like the metric name. Instead
  of saving unstructured strings inside the cache map, one can structure them,
  using pointers to deduplicate e.g. metric names.

<<<<<<< HEAD
- ...

- Kube-state-metrics does not make use of all properties of all Kubernetes
=======
* Kube-state-metrics does not make use of all properties of all Kubernetes
>>>>>>> f9f0a178
  objects. Instead of unmarshalling unused properties, their json struct tags or
  their Protobuf representation could be removed.<|MERGE_RESOLUTION|>--- conflicted
+++ resolved
@@ -1,9 +1,8 @@
 # Kube-State-Metrics - Performance Optimization Proposal
-
 
 ---
 
-Author: Max Inden (IndenML@gmail.com)
+Author: Max Inden (<IndenML@gmail.com>)
 
 Date: 23. July 2018
 
@@ -11,15 +10,13 @@
 
 ---
 
-
 ## Glossary
 
-- kube-state-metrics: “Simple service that listens to the Kubernetes API server
+* kube-state-metrics: “Simple service that listens to the Kubernetes API server
   and generates metrics about the state of the objects”
 
-- Time series: A single line in a /metrics response e.g.
+* Time series: A single line in a /metrics response e.g.
   “metric_name{label="value"} 1”
-
 
 ## Problem Statement
 
@@ -30,7 +27,6 @@
 as stale. Second kube-state-metrics uses a lot of memory and thereby being
 out-of-memory killed due to low set Kubernetes resource limits.
 
-
 ## Goal
 
 The goal of this proposal can be split into the following sub-goals ordered by
@@ -39,7 +35,6 @@
 1. Decrease response time on /metrics endpoint
 
 2. Decrease overall runtime memory usage
-
 
 ## Status Quo
 
@@ -55,7 +50,6 @@
 On a scrape request by e.g. Prometheus on the /metrics endpoint
 kube-state-metrics calculates the configured time series on demand based on the
 objects in its cache and converts them to the Prometheus string representation.
-
 
 ## Proposal
 
@@ -139,10 +133,9 @@
 
 </details>
 
-
 ## FAQ / Follow up improvements
 
-- If kube-state-metrics only listens on add, update and delete events, how is it
+* If kube-state-metrics only listens on add, update and delete events, how is it
   aware of already existing Kubernetes objects created before kube-state-metrics
   was started? Leveraging Kubernetes client-go, reflectors can initialize all
   existing objects before any add, update or delete events. To ensure no events
@@ -151,31 +144,25 @@
   costs, as Kubernetes client-go already gives decent guarantees on event
   delivery.
 
-- What about metadata (HELP and description) in the /metrics output? As a first
+* What about metadata (HELP and description) in the /metrics output? As a first
   iteration they would be skipped until we have a better idea on the design.
 
-- How can the cache map be concurrently accessed? The core golang map
+* How can the cache map be concurrently accessed? The core golang map
   implementation is not thread-safe. As a first iteration a simple mutex should
   be sufficient. Golang's sync.Map might be considered.
 
-- To solve the problem of out of order events send by the Kubernetes API-Server
+* To solve the problem of out of order events send by the Kubernetes API-Server
   to kube-state-metrics, to each blob of time series inside the cache map it can
   keep the Kubernetes resource version. On add and update events, first compare
   the resource version of the event with than the resource version in the cache.
   Only move forward if the former is higher than the latter.
 
-- In case the memory consumption of the time series string blobs is a problem
+* In case the memory consumption of the time series string blobs is a problem
   the following optimization can be considered: Among the time series strings,
   multiple sub-strings will be heavily duplicated like the metric name. Instead
   of saving unstructured strings inside the cache map, one can structure them,
   using pointers to deduplicate e.g. metric names.
 
-<<<<<<< HEAD
-- ...
-
-- Kube-state-metrics does not make use of all properties of all Kubernetes
-=======
 * Kube-state-metrics does not make use of all properties of all Kubernetes
->>>>>>> f9f0a178
   objects. Instead of unmarshalling unused properties, their json struct tags or
   their Protobuf representation could be removed.