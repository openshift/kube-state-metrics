--- conflicted
+++ resolved
@@ -1,12 +1,8 @@
 module k8s.io/kube-state-metrics/v2
 
-<<<<<<< HEAD
-go 1.22
-=======
 go 1.22.0
 
 toolchain go1.22.5
->>>>>>> 76c5888e
 
 require (
 	github.com/KimMachineGun/automemlimit v0.6.1
