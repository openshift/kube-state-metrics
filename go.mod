--- conflicted
+++ resolved
@@ -68,15 +68,6 @@
 	github.com/spf13/jwalterweatherman v1.1.0 // indirect
 	github.com/spf13/pflag v1.0.5 // indirect
 	github.com/subosito/gotenv v1.4.2 // indirect
-<<<<<<< HEAD
-	golang.org/x/crypto v0.0.0-20221012134737-56aed061732a // indirect
-	golang.org/x/net v0.7.0 // indirect
-	golang.org/x/oauth2 v0.3.0 // indirect
-	golang.org/x/sync v0.1.0 // indirect
-	golang.org/x/sys v0.5.0 // indirect
-	golang.org/x/term v0.5.0 // indirect
-	golang.org/x/text v0.7.0 // indirect
-=======
 	golang.org/x/crypto v0.8.0 // indirect
 	golang.org/x/net v0.10.0 // indirect
 	golang.org/x/oauth2 v0.8.0 // indirect
@@ -84,7 +75,6 @@
 	golang.org/x/sys v0.8.0 // indirect
 	golang.org/x/term v0.8.0 // indirect
 	golang.org/x/text v0.9.0 // indirect
->>>>>>> 93fe0be5
 	golang.org/x/time v0.1.0 // indirect
 	google.golang.org/appengine v1.6.7 // indirect
 	google.golang.org/protobuf v1.30.0 // indirect
