module k8s.io/kube-state-metrics/v2

go 1.19

require (
	github.com/dgryski/go-jump v0.0.0-20211018200510-ba001c3ffce0
	github.com/fsnotify/fsnotify v1.7.0
	github.com/gobuffalo/flect v1.0.2
	github.com/google/go-cmp v0.6.0
	github.com/oklog/run v1.1.0
	github.com/prometheus/client_golang v1.18.0
	github.com/prometheus/client_model v0.6.0
	github.com/prometheus/common v0.47.0
	github.com/prometheus/exporter-toolkit v0.11.0
	github.com/robfig/cron/v3 v3.0.1
	github.com/spf13/cobra v1.8.0
	github.com/spf13/viper v1.18.2
	github.com/stretchr/testify v1.8.4
	gopkg.in/yaml.v3 v3.0.1
<<<<<<< HEAD
	k8s.io/api v0.27.5
	k8s.io/apimachinery v0.27.5
	k8s.io/client-go v0.27.5
	k8s.io/component-base v0.27.5
	k8s.io/klog/v2 v2.100.1
	k8s.io/sample-controller v0.27.5
=======
	k8s.io/api v0.28.4
	k8s.io/apimachinery v0.28.4
	k8s.io/client-go v0.28.4
	k8s.io/component-base v0.28.4
	k8s.io/klog/v2 v2.120.1
	k8s.io/sample-controller v0.28.4
>>>>>>> 5e4e7d0b
	k8s.io/utils v0.0.0-20230726121419-3b25d923346b
)

require (
	github.com/beorn7/perks v1.0.1 // indirect
	github.com/blang/semver/v4 v4.0.0 // indirect
	github.com/cespare/xxhash/v2 v2.2.0 // indirect
	github.com/coreos/go-systemd/v22 v22.5.0 // indirect
	github.com/davecgh/go-spew v1.1.2-0.20180830191138-d8f796af33cc // indirect
	github.com/emicklei/go-restful/v3 v3.9.0 // indirect
	github.com/evanphx/json-patch v4.12.0+incompatible // indirect
	github.com/go-kit/log v0.2.1 // indirect
	github.com/go-logfmt/logfmt v0.5.1 // indirect
<<<<<<< HEAD
	github.com/go-logr/logr v1.2.3 // indirect
=======
	github.com/go-logr/logr v1.4.1 // indirect
>>>>>>> 5e4e7d0b
	github.com/go-openapi/jsonpointer v0.19.6 // indirect
	github.com/go-openapi/jsonreference v0.20.1 // indirect
	github.com/go-openapi/swag v0.22.3 // indirect
	github.com/gogo/protobuf v1.3.2 // indirect
	github.com/golang/protobuf v1.5.3 // indirect
<<<<<<< HEAD
	github.com/google/gnostic v0.5.7-v3refs // indirect
	github.com/google/gofuzz v1.1.0 // indirect
	github.com/google/uuid v1.3.0 // indirect
=======
	github.com/google/gnostic-models v0.6.8 // indirect
	github.com/google/gofuzz v1.2.0 // indirect
	github.com/google/uuid v1.4.0 // indirect
>>>>>>> 5e4e7d0b
	github.com/hashicorp/hcl v1.0.0 // indirect
	github.com/imdario/mergo v0.3.6 // indirect
	github.com/inconshreveable/mousetrap v1.1.0 // indirect
	github.com/josharian/intern v1.0.0 // indirect
	github.com/jpillora/backoff v1.0.0 // indirect
	github.com/json-iterator/go v1.1.12 // indirect
	github.com/magiconair/properties v1.8.7 // indirect
	github.com/mailru/easyjson v0.7.7 // indirect
	github.com/mitchellh/mapstructure v1.5.0 // indirect
	github.com/modern-go/concurrent v0.0.0-20180306012644-bacd9c7ef1dd // indirect
	github.com/modern-go/reflect2 v1.0.2 // indirect
	github.com/munnerz/goautoneg v0.0.0-20191010083416-a7dc8b61c822 // indirect
	github.com/mwitkow/go-conntrack v0.0.0-20190716064945-2f068394615f // indirect
	github.com/pelletier/go-toml/v2 v2.1.0 // indirect
	github.com/pkg/errors v0.9.1 // indirect
	github.com/pmezard/go-difflib v1.0.1-0.20181226105442-5d4384ee4fb2 // indirect
	github.com/prometheus/procfs v0.12.0 // indirect
	github.com/sagikazarmark/locafero v0.4.0 // indirect
	github.com/sagikazarmark/slog-shim v0.1.0 // indirect
	github.com/sourcegraph/conc v0.3.0 // indirect
	github.com/spf13/afero v1.11.0 // indirect
	github.com/spf13/cast v1.6.0 // indirect
	github.com/spf13/pflag v1.0.5 // indirect
<<<<<<< HEAD
	github.com/subosito/gotenv v1.4.2 // indirect
	golang.org/x/crypto v0.14.0 // indirect
	golang.org/x/net v0.17.0 // indirect
	golang.org/x/oauth2 v0.8.0 // indirect
	golang.org/x/sync v0.2.0 // indirect
	golang.org/x/sys v0.13.0 // indirect
	golang.org/x/term v0.13.0 // indirect
	golang.org/x/text v0.13.0 // indirect
	golang.org/x/time v0.1.0 // indirect
=======
	github.com/subosito/gotenv v1.6.0 // indirect
	go.uber.org/multierr v1.11.0 // indirect
	golang.org/x/crypto v0.18.0 // indirect
	golang.org/x/exp v0.0.0-20230905200255-921286631fa9 // indirect
	golang.org/x/net v0.20.0 // indirect
	golang.org/x/oauth2 v0.16.0 // indirect
	golang.org/x/sync v0.5.0 // indirect
	golang.org/x/sys v0.16.0 // indirect
	golang.org/x/term v0.16.0 // indirect
	golang.org/x/text v0.14.0 // indirect
	golang.org/x/time v0.5.0 // indirect
>>>>>>> 5e4e7d0b
	google.golang.org/appengine v1.6.7 // indirect
	google.golang.org/protobuf v1.32.0 // indirect
	gopkg.in/inf.v0 v0.9.1 // indirect
	gopkg.in/ini.v1 v1.67.0 // indirect
	gopkg.in/yaml.v2 v2.4.0 // indirect
	k8s.io/kube-openapi v0.0.0-20230501164219-8b0f38b5fd1f // indirect
	sigs.k8s.io/json v0.0.0-20221116044647-bc3834ca7abd // indirect
	sigs.k8s.io/structured-merge-diff/v4 v4.2.3 // indirect
	sigs.k8s.io/yaml v1.3.0 // indirect
)<|MERGE_RESOLUTION|>--- conflicted
+++ resolved
@@ -17,21 +17,12 @@
 	github.com/spf13/viper v1.18.2
 	github.com/stretchr/testify v1.8.4
 	gopkg.in/yaml.v3 v3.0.1
-<<<<<<< HEAD
-	k8s.io/api v0.27.5
-	k8s.io/apimachinery v0.27.5
-	k8s.io/client-go v0.27.5
-	k8s.io/component-base v0.27.5
-	k8s.io/klog/v2 v2.100.1
-	k8s.io/sample-controller v0.27.5
-=======
 	k8s.io/api v0.28.4
 	k8s.io/apimachinery v0.28.4
 	k8s.io/client-go v0.28.4
 	k8s.io/component-base v0.28.4
 	k8s.io/klog/v2 v2.120.1
 	k8s.io/sample-controller v0.28.4
->>>>>>> 5e4e7d0b
 	k8s.io/utils v0.0.0-20230726121419-3b25d923346b
 )
 
@@ -45,25 +36,15 @@
 	github.com/evanphx/json-patch v4.12.0+incompatible // indirect
 	github.com/go-kit/log v0.2.1 // indirect
 	github.com/go-logfmt/logfmt v0.5.1 // indirect
-<<<<<<< HEAD
-	github.com/go-logr/logr v1.2.3 // indirect
-=======
 	github.com/go-logr/logr v1.4.1 // indirect
->>>>>>> 5e4e7d0b
 	github.com/go-openapi/jsonpointer v0.19.6 // indirect
-	github.com/go-openapi/jsonreference v0.20.1 // indirect
+	github.com/go-openapi/jsonreference v0.20.2 // indirect
 	github.com/go-openapi/swag v0.22.3 // indirect
 	github.com/gogo/protobuf v1.3.2 // indirect
 	github.com/golang/protobuf v1.5.3 // indirect
-<<<<<<< HEAD
-	github.com/google/gnostic v0.5.7-v3refs // indirect
-	github.com/google/gofuzz v1.1.0 // indirect
-	github.com/google/uuid v1.3.0 // indirect
-=======
 	github.com/google/gnostic-models v0.6.8 // indirect
 	github.com/google/gofuzz v1.2.0 // indirect
 	github.com/google/uuid v1.4.0 // indirect
->>>>>>> 5e4e7d0b
 	github.com/hashicorp/hcl v1.0.0 // indirect
 	github.com/imdario/mergo v0.3.6 // indirect
 	github.com/inconshreveable/mousetrap v1.1.0 // indirect
@@ -87,17 +68,6 @@
 	github.com/spf13/afero v1.11.0 // indirect
 	github.com/spf13/cast v1.6.0 // indirect
 	github.com/spf13/pflag v1.0.5 // indirect
-<<<<<<< HEAD
-	github.com/subosito/gotenv v1.4.2 // indirect
-	golang.org/x/crypto v0.14.0 // indirect
-	golang.org/x/net v0.17.0 // indirect
-	golang.org/x/oauth2 v0.8.0 // indirect
-	golang.org/x/sync v0.2.0 // indirect
-	golang.org/x/sys v0.13.0 // indirect
-	golang.org/x/term v0.13.0 // indirect
-	golang.org/x/text v0.13.0 // indirect
-	golang.org/x/time v0.1.0 // indirect
-=======
 	github.com/subosito/gotenv v1.6.0 // indirect
 	go.uber.org/multierr v1.11.0 // indirect
 	golang.org/x/crypto v0.18.0 // indirect
@@ -109,13 +79,12 @@
 	golang.org/x/term v0.16.0 // indirect
 	golang.org/x/text v0.14.0 // indirect
 	golang.org/x/time v0.5.0 // indirect
->>>>>>> 5e4e7d0b
 	google.golang.org/appengine v1.6.7 // indirect
 	google.golang.org/protobuf v1.32.0 // indirect
 	gopkg.in/inf.v0 v0.9.1 // indirect
 	gopkg.in/ini.v1 v1.67.0 // indirect
 	gopkg.in/yaml.v2 v2.4.0 // indirect
-	k8s.io/kube-openapi v0.0.0-20230501164219-8b0f38b5fd1f // indirect
+	k8s.io/kube-openapi v0.0.0-20230717233707-2695361300d9 // indirect
 	sigs.k8s.io/json v0.0.0-20221116044647-bc3834ca7abd // indirect
 	sigs.k8s.io/structured-merge-diff/v4 v4.2.3 // indirect
 	sigs.k8s.io/yaml v1.3.0 // indirect
