
component: "Monitoring"

reviewers:
<<<<<<< HEAD
  - simonpasquier
=======
>>>>>>> 0567e1e1
  - dgrisonnet
  - slashpai
  - prashbnair
  - arajkumar
  - sthaha
  - PhilipGough
  - bison
  - fpetkovski
<<<<<<< HEAD
  - raptorsun
  - jan--f

approvers:
  - simonpasquier
=======
  - mrueg
approvers:
>>>>>>> 0567e1e1
  - dgrisonnet
  - slashpai
  - prashbnair
  - arajkumar
  - sthaha
  - PhilipGough
  - bison
  - fpetkovski
<<<<<<< HEAD
  - raptorsun
  - jan--f
  

emeritus_approvers:
  - brancz
  - s-urbaniak
  - kakkoyun
  - paulfantom
=======
  - mrueg
emeritus_approvers:
  - LiliC
  - andyxning
  - brancz
  - tariq1890
  - zouyee
>>>>>>> 0567e1e1
<|MERGE_RESOLUTION|>--- conflicted
+++ resolved
@@ -2,52 +2,30 @@
 component: "Monitoring"
 
 reviewers:
-<<<<<<< HEAD
   - simonpasquier
-=======
->>>>>>> 0567e1e1
   - dgrisonnet
   - slashpai
-  - prashbnair
   - arajkumar
   - sthaha
-  - PhilipGough
-  - bison
-  - fpetkovski
-<<<<<<< HEAD
   - raptorsun
   - jan--f
 
 approvers:
   - simonpasquier
-=======
-  - mrueg
-approvers:
->>>>>>> 0567e1e1
   - dgrisonnet
   - slashpai
-  - prashbnair
   - arajkumar
   - sthaha
-  - PhilipGough
-  - bison
-  - fpetkovski
-<<<<<<< HEAD
   - raptorsun
   - jan--f
-  
+
 
 emeritus_approvers:
   - brancz
   - s-urbaniak
   - kakkoyun
   - paulfantom
-=======
-  - mrueg
-emeritus_approvers:
-  - LiliC
-  - andyxning
-  - brancz
-  - tariq1890
-  - zouyee
->>>>>>> 0567e1e1
+  - prashbnair
+  - bison
+  - fpetkovski
+  - PhilipGough