component: "Monitoring"

reviewers:
<<<<<<< HEAD
  - paulfantom
=======
  - brancz
  - tariq1890
>>>>>>> 6ba0712d
  - LiliC
  - s-urbaniak
  - simonpasquier
  - dgrisonnet

approvers:
<<<<<<< HEAD
  - paulfantom
  - LiliC
  - s-urbaniak
  - simonpasquier
  - dgrisonnet

emeritus_approvers:
  - brancz
=======
  - brancz
  - tariq1890
  - LiliC
emeritus-approvers:
  - andyxning
  - zouyee
>>>>>>> 6ba0712d
<|MERGE_RESOLUTION|>--- conflicted
+++ resolved
@@ -1,32 +1,19 @@
+
 component: "Monitoring"
 
 reviewers:
-<<<<<<< HEAD
   - paulfantom
-=======
-  - brancz
-  - tariq1890
->>>>>>> 6ba0712d
-  - LiliC
   - s-urbaniak
   - simonpasquier
   - dgrisonnet
+  - kakkoyun
 
 approvers:
-<<<<<<< HEAD
   - paulfantom
-  - LiliC
   - s-urbaniak
   - simonpasquier
   - dgrisonnet
+  - kakkoyun
 
 emeritus_approvers:
-  - brancz
-=======
-  - brancz
-  - tariq1890
-  - LiliC
-emeritus-approvers:
-  - andyxning
-  - zouyee
->>>>>>> 6ba0712d
+  - brancz