
component: "Monitoring"

reviewers:
<<<<<<< HEAD
  - paulfantom
  - simonpasquier
  - dgrisonnet
  - kakkoyun
  - slashpai
  - prashbnair
  - arajkumar
  - sthaha
  - PhilipGough
  - bison
  - fpetkovski
  - raptorsun
  - jan--f

=======
  - brancz
  - tariq1890
  - LiliC
  - mrueg
>>>>>>> a6e38dbc
approvers:
  - paulfantom
  - simonpasquier
  - dgrisonnet
  - kakkoyun
  - slashpai
  - prashbnair
  - arajkumar
  - sthaha
  - PhilipGough
  - bison
  - fpetkovski
  - raptorsun
  - jan--f
  

emeritus_approvers:
  - brancz
  - s-urbaniak<|MERGE_RESOLUTION|>--- conflicted
+++ resolved
@@ -2,11 +2,8 @@
 component: "Monitoring"
 
 reviewers:
-<<<<<<< HEAD
-  - paulfantom
   - simonpasquier
   - dgrisonnet
-  - kakkoyun
   - slashpai
   - prashbnair
   - arajkumar
@@ -17,17 +14,9 @@
   - raptorsun
   - jan--f
 
-=======
-  - brancz
-  - tariq1890
-  - LiliC
-  - mrueg
->>>>>>> a6e38dbc
 approvers:
-  - paulfantom
   - simonpasquier
   - dgrisonnet
-  - kakkoyun
   - slashpai
   - prashbnair
   - arajkumar
@@ -41,4 +30,7 @@
 
 emeritus_approvers:
   - brancz
-  - s-urbaniak+  - s-urbaniak
+  - LiliC
+  - kakkoyun
+  - paulfantom