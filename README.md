# Overview

[![Build Status](https://github.com/kubernetes/kube-state-metrics/workflows/continuous-integration/badge.svg)](https://github.com/kubernetes/kube-state-metrics/actions)
[![Go Report Card](https://goreportcard.com/badge/github.com/kubernetes/kube-state-metrics)](https://goreportcard.com/report/github.com/kubernetes/kube-state-metrics)
[![Go Reference](https://pkg.go.dev/badge/github.com/kubernetes/kube-state-metrics.svg)](https://pkg.go.dev/github.com/kubernetes/kube-state-metrics)
[![govulncheck](https://github.com/kubernetes/kube-state-metrics/actions/workflows/govulncheck.yml/badge.svg)](https://github.com/kubernetes/kube-state-metrics/actions/workflows/govulncheck.yml)
[![OpenSSF Scorecard](https://api.securityscorecards.dev/projects/github.com/kubernetes/kube-state-metrics/badge)](https://api.securityscorecards.dev/projects/github.com/kubernetes/kube-state-metrics)

kube-state-metrics (KSM) is a simple service that listens to the Kubernetes API
server and generates metrics about the state of the objects. (See examples in
the Metrics section below.) It is not focused on the health of the individual
Kubernetes components, but rather on the health of the various objects inside,
such as deployments, nodes and pods.

kube-state-metrics is about generating metrics from Kubernetes API objects
without modification. This ensures that features provided by kube-state-metrics
have the same grade of stability as the Kubernetes API objects themselves. In
turn, this means that kube-state-metrics in certain situations may not show the
exact same values as kubectl, as kubectl applies certain heuristics to display
comprehensible messages. kube-state-metrics exposes raw data unmodified from the
Kubernetes API, this way users have all the data they require and perform
heuristics as they see fit.

The metrics are exported on the HTTP endpoint `/metrics` on the listening port
(default 8080). They are served as plaintext. They are designed to be consumed
either by Prometheus itself or by a scraper that is compatible with scraping a
Prometheus client endpoint. You can also open `/metrics` in a browser to see
the raw metrics. Note that the metrics exposed on the `/metrics` endpoint
reflect the current state of the Kubernetes cluster. When Kubernetes objects
are deleted they are no longer visible on the `/metrics` endpoint.

## Table of Contents

- [Versioning](#versioning)
  - [Kubernetes Version](#kubernetes-version)
  - [Compatibility matrix](#compatibility-matrix)
  - [Resource group version compatibility](#resource-group-version-compatibility)
  - [Container Image](#container-image)
- [Metrics Documentation](#metrics-documentation)
  - [Conflict resolution in label names](#conflict-resolution-in-label-names)
- [Kube-state-metrics self metrics](#kube-state-metrics-self-metrics)
- [Resource recommendation](#resource-recommendation)
- [Latency](#latency)
- [A note on costing](#a-note-on-costing)
- [kube-state-metrics vs. metrics-server](#kube-state-metrics-vs-metrics-server)
- [Scaling kube-state-metrics](#scaling-kube-state-metrics)
  - [Resource recommendation](#resource-recommendation)
  - [Horizontal sharding](#horizontal-sharding)
    - [Automated sharding](#automated-sharding)
  - [Daemonset sharding for pod metrics](#daemonset-sharding-for-pod-metrics)
- [Setup](#setup)
  - [Building the Docker container](#building-the-docker-container)
- [Usage](#usage)
  - [Kubernetes Deployment](#kubernetes-deployment)
  - [Limited privileges environment](#limited-privileges-environment)
  - [Helm Chart](#helm-chart)
  - [Development](#development)
  - [Developer Contributions](#developer-contributions)

### Versioning

#### Kubernetes Version

kube-state-metrics uses [`client-go`](https://github.com/kubernetes/client-go) to talk with
Kubernetes clusters. The supported Kubernetes cluster version is determined by `client-go`.
The compatibility matrix for client-go and Kubernetes cluster can be found
[here](https://github.com/kubernetes/client-go#compatibility-matrix).
All additional compatibility is only best effort, or happens to still/already be supported.

#### Compatibility matrix

At most, 5 kube-state-metrics and 5 [kubernetes releases](https://github.com/kubernetes/kubernetes/releases) will be recorded below.
Generally, it is recommended to use the latest release of kube-state-metrics. If you run a very recent version of Kubernetes, you might want to use an unreleased version to have the full range of supported resources. If you run an older version of Kubernetes, you might need to run an older version in order to have full support for all resources. Be aware, that the maintainers will only support the latest release. Older versions might be supported by interested users of the community.

| kube-state-metrics | Kubernetes client-go Version |
|--------------------|:----------------------------:|
| **v2.7.0**         | v1.25                        |
| **v2.8.2**         | v1.26                        |
| **v2.9.2**         | v1.26                        |
| **v2.10.1**        | v1.27                        |
<<<<<<< HEAD
=======
| **v2.11.0**        | v1.28                        |
>>>>>>> 5e4e7d0b
| **main**           | v1.28                        |


#### Resource group version compatibility

Resources in Kubernetes can evolve, i.e., the group version for a resource may change from alpha to beta and finally GA
in different Kubernetes versions. For now, kube-state-metrics will only use the oldest API available in the latest
release.

#### Container Image

The latest container image can be found at:
<<<<<<< HEAD
* `registry.k8s.io/kube-state-metrics/kube-state-metrics:v2.10.1` (arch: `amd64`, `arm`, `arm64`, `ppc64le` and `s390x`)
* View all multi-architecture images at [here](https://explore.ggcr.dev/?image=registry.k8s.io%2Fkube-state-metrics%2Fkube-state-metrics:v2.10.1)
=======

* `registry.k8s.io/kube-state-metrics/kube-state-metrics:v2.11.0` (arch: `amd64`, `arm`, `arm64`, `ppc64le` and `s390x`)
* View all multi-architecture images at [here](https://explore.ggcr.dev/?image=registry.k8s.io%2Fkube-state-metrics%2Fkube-state-metrics:v2.11.0)
>>>>>>> 5e4e7d0b

### Metrics Documentation

Any resources and metrics based on alpha Kubernetes APIs are excluded from any stability guarantee,
which may be changed at any given release.

See the [`docs`](docs) directory for more information on the exposed metrics.

#### Conflict resolution in label names

The `*_labels` family of metrics exposes Kubernetes labels as Prometheus labels.
As [Kubernetes](https://kubernetes.io/docs/concepts/overview/working-with-objects/labels/#syntax-and-character-set)
is more liberal than
[Prometheus](https://prometheus.io/docs/concepts/data_model/#metric-names-and-labels)
in terms of allowed characters in label names,
we automatically convert unsupported characters to underscores.
For example, `app.kubernetes.io/name` becomes `label_app_kubernetes_io_name`.

This conversion can create conflicts when multiple Kubernetes labels like
`foo-bar` and `foo_bar` would be converted to the same Prometheus label `label_foo_bar`.

Kube-state-metrics automatically adds a suffix `_conflictN` to resolve this conflict,
so it converts the above labels to
`label_foo_bar_conflict1` and `label_foo_bar_conflict2`.

If you'd like to have more control over how this conflict is resolved,
you might want to consider addressing this issue on a different level of the stack,
e.g. by standardizing Kubernetes labels using an
[Admission Webhook](https://kubernetes.io/docs/reference/access-authn-authz/extensible-admission-controllers/)
that ensures that there are no possible conflicts.

### Kube-state-metrics self metrics

kube-state-metrics exposes its own general process metrics under `--telemetry-host` and `--telemetry-port` (default 8081).

kube-state-metrics also exposes list and watch success and error metrics. These can be used to calculate the error rate of list or watch resources.
If you encounter those errors in the metrics, it is most likely a configuration or permission issue, and the next thing to investigate would be looking
at the logs of kube-state-metrics.

Example of the above mentioned metrics:
```
kube_state_metrics_list_total{resource="*v1.Node",result="success"} 1
kube_state_metrics_list_total{resource="*v1.Node",result="error"} 52
kube_state_metrics_watch_total{resource="*v1beta1.Ingress",result="success"} 1
```

kube-state-metrics also exposes some http request metrics, examples of those are:
```
http_request_duration_seconds_bucket{handler="metrics",method="get",le="2.5"} 30
http_request_duration_seconds_bucket{handler="metrics",method="get",le="5"} 30
http_request_duration_seconds_bucket{handler="metrics",method="get",le="10"} 30
http_request_duration_seconds_bucket{handler="metrics",method="get",le="+Inf"} 30
http_request_duration_seconds_sum{handler="metrics",method="get"} 0.021113919999999998
http_request_duration_seconds_count{handler="metrics",method="get"} 30
```

kube-state-metrics also exposes build and configuration metrics:
```
kube_state_metrics_build_info{branch="main",goversion="go1.15.3",revision="6c9d775d",version="v2.0.0-beta"} 1
kube_state_metrics_shard_ordinal{shard_ordinal="0"} 0
kube_state_metrics_total_shards 1
```

`kube_state_metrics_build_info` is used to expose version and other build information. For more usage about the info pattern,
please check the blog post [here](https://www.robustperception.io/exposing-the-software-version-to-prometheus).
Sharding metrics expose `--shard` and `--total-shards` flags and can be used to validate
run-time configuration, see [`/examples/prometheus-alerting-rules`](./examples/prometheus-alerting-rules).

kube-state-metrics also exposes metrics about it config file and the Custom Resource State config file:

```
kube_state_metrics_config_hash{filename="crs.yml",type="customresourceconfig"} 2.38272279311849e+14
kube_state_metrics_config_hash{filename="config.yml",type="config"} 2.65285922340846e+14
kube_state_metrics_last_config_reload_success_timestamp_seconds{filename="crs.yml",type="customresourceconfig"} 1.6704882592037103e+09
kube_state_metrics_last_config_reload_success_timestamp_seconds{filename="config.yml",type="config"} 1.6704882592035313e+09
kube_state_metrics_last_config_reload_successful{filename="crs.yml",type="customresourceconfig"} 1
kube_state_metrics_last_config_reload_successful{filename="config.yml",type="config"} 1
```

### Scaling kube-state-metrics

#### Resource recommendation

Resource usage for kube-state-metrics changes with the Kubernetes objects (Pods/Nodes/Deployments/Secrets etc.) size of the cluster.
To some extent, the Kubernetes objects in a cluster are in direct proportion to the node number of the cluster.

As a general rule, you should allocate:

* 250MiB memory
* 0.1 cores

Note that if CPU limits are set too low, kube-state-metrics' internal queues will not be able to be worked off quickly enough, resulting in increased memory consumption as the queue length grows. If you experience problems resulting from high memory allocation or CPU throttling, try increasing the CPU limits.

### Latency

In a 100 node cluster scaling test the latency numbers were as follows:

```
"Perc50": 259615384 ns,
"Perc90": 475000000 ns,
"Perc99": 906666666 ns.
```

### A note on costing

By default, kube-state-metrics exposes several metrics for events across your cluster. If you have a large number of frequently-updating resources on your cluster, you may find that a lot of data is ingested into these metrics. This can incur high costs on some cloud providers. Please take a moment to [configure what metrics you'd like to expose](docs/cli-arguments.md), as well as consult the documentation for your Kubernetes environment in order to avoid unexpectedly high costs.

### kube-state-metrics vs. metrics-server

The [metrics-server](https://github.com/kubernetes-incubator/metrics-server)
is a project that has been inspired by
[Heapster](https://github.com/kubernetes-retired/heapster) and is implemented
to serve the goals of core metrics pipelines in [Kubernetes monitoring
architecture](https://github.com/kubernetes/design-proposals-archive/blob/main/instrumentation/monitoring_architecture.md).
It is a cluster level component which periodically scrapes metrics from all
Kubernetes nodes served by Kubelet through Metrics API. The metrics are
aggregated, stored in memory and served in [Metrics API
format](https://git.k8s.io/metrics/pkg/apis/metrics/v1alpha1/types.go). The
metrics-server stores the latest values only and is not responsible for
forwarding metrics to third-party destinations.

kube-state-metrics is focused on generating completely new metrics from
Kubernetes' object state (e.g. metrics based on deployments, replica sets,
etc.). It holds an entire snapshot of Kubernetes state in memory and
continuously generates new metrics based off of it. And just like the
metrics-server it too is not responsible for exporting its metrics anywhere.

Having kube-state-metrics as a separate project also enables access to these
metrics from monitoring systems such as Prometheus.

### Horizontal sharding

In order to shard kube-state-metrics horizontally, some automated sharding capabilities have been implemented. It is configured with the following flags:

* `--shard` (zero indexed)
* `--total-shards`

Sharding is done by taking an md5 sum of the Kubernetes Object's UID and performing a modulo operation on it with the total number of shards. Each shard decides whether the object is handled by the respective instance of kube-state-metrics or not. Note that this means all instances of kube-state-metrics, even if sharded, will have the network traffic and the resource consumption for unmarshaling objects for all objects, not just the ones they are responsible for. To optimize this further, the Kubernetes API would need to support sharded list/watch capabilities. In the optimal case, memory consumption for each shard will be 1/n compared to an unsharded setup. Typically, kube-state-metrics needs to be memory and latency optimized in order for it to return its metrics rather quickly to Prometheus. One way to reduce the latency between kube-state-metrics and the kube-apiserver is to run KSM with the `--use-apiserver-cache` flag. In addition to reducing the latency, this option will also lead to a reduction in the load on etcd.

Sharding should be used carefully and additional monitoring should be set up in order to ensure that sharding is set up and functioning as expected (eg. instances for each shard out of the total shards are configured).

#### Automated sharding

Automatic sharding allows each shard to discover its nominal position when deployed in a StatefulSet which is useful for automatically configuring sharding. This is an experimental feature and may be broken or removed without notice.

To enable automated sharding, kube-state-metrics must be run by a `StatefulSet` and the pod name and namespace must be handed to the kube-state-metrics process via the `--pod` and `--pod-namespace` flags. Example manifests demonstrating the autosharding functionality can be found in [`/examples/autosharding`](./examples/autosharding).

This way of deploying shards is useful when you want to manage KSM shards through a single Kubernetes resource (a single `StatefulSet` in this case) instead of having one `Deployment` per shard. The advantage can be especially significant when deploying a high number of shards.

The downside of using an auto-sharded setup comes from the rollout strategy supported by `StatefulSet`s. When managed by a `StatefulSet`, pods are replaced one at a time with each pod first getting terminated and then recreated. Besides such rollouts being slower, they will also lead to short downtime for each shard. If a Prometheus scrape happens during a rollout, it can miss some of the metrics exported by kube-state-metrics.

### Daemonset sharding for pod metrics

For pod metrics, they can be sharded per node with the following flag:
<<<<<<< HEAD
* `--node`
=======

* `--node=$(NODE_NAME)`
>>>>>>> 5e4e7d0b

Each kube-state-metrics pod uses FieldSelector (spec.nodeName) to watch/list pod metrics only on the same node.

A daemonset kube-state-metrics example:
```
apiVersion: apps/v1
kind: DaemonSet
spec:
  template:
    spec:
      containers:
      - image: registry.k8s.io/kube-state-metrics/kube-state-metrics:IMAGE_TAG
        name: kube-state-metrics
        args:
        - --resource=pods
        - --node=$(NODE_NAME)
        env:
        - name: NODE_NAME
          valueFrom:
            fieldRef:
              apiVersion: v1
              fieldPath: spec.nodeName
```

To track metrics for unassigned pods, you need to add an additional deployment and set `--node=""`, as shown in the following example:

```
apiVersion: apps/v1
kind: Deployment
spec:
  template:
    spec:
      containers:
      - image: registry.k8s.io/kube-state-metrics/kube-state-metrics:IMAGE_TAG
        name: kube-state-metrics
        args:
        - --resources=pods
        - --node=""
```

Other metrics can be sharded via [Horizontal sharding](#horizontal-sharding).

### Setup

Install this project to your `$GOPATH` using `go get`:

```
go get k8s.io/kube-state-metrics
```

#### Building the Docker container

Simply run the following command in this root folder, which will create a
self-contained, statically-linked binary and build a Docker image:
```
make container
```

### Usage

Simply build and run kube-state-metrics inside a Kubernetes pod which has a
service account token that has read-only access to the Kubernetes cluster.

#### For users of prometheus-operator/kube-prometheus stack

The ([`kube-prometheus`](https://github.com/prometheus-operator/kube-prometheus/)) stack installs kube-state-metrics as one of its [components](https://github.com/prometheus-operator/kube-prometheus#kube-prometheus); you do not need to install kube-state-metrics if you're using the kube-prometheus stack.

If you want to revise the default configuration for kube-prometheus, for example to enable non-default metrics, have a look at [Customizing Kube-Prometheus](https://github.com/prometheus-operator/kube-prometheus/blob/main/docs/customizing.md).

#### Kubernetes Deployment

To deploy this project, you can simply run `kubectl apply -f examples/standard` and a Kubernetes service and deployment will be created. (Note: Adjust the apiVersion of some resource if your kubernetes cluster's version is not 1.8+, check the yaml file for more information).

To have Prometheus discover kube-state-metrics instances it is advised to create a specific Prometheus scrape config for kube-state-metrics that picks up both metrics endpoints. Annotation based discovery is discouraged as only one of the endpoints would be able to be selected, plus kube-state-metrics in most cases has special authentication and authorization requirements as it essentially grants read access through the metrics endpoint to most information available to it.

**Note:** Google Kubernetes Engine (GKE) Users - GKE has strict role permissions that will prevent the kube-state-metrics roles and role bindings from being created. To work around this, you can give your GCP identity the cluster-admin role by running the following one-liner:

```
kubectl create clusterrolebinding cluster-admin-binding --clusterrole=cluster-admin --user=$(gcloud info --format='value(config.account)')
```

Note that your GCP identity is case sensitive but `gcloud info` as of Google Cloud SDK 221.0.0 is not. This means that if your IAM member contains capital letters, the above one-liner may not work for you. If you have 403 forbidden responses after running the above command and `kubectl apply -f examples/standard`, check the IAM member associated with your account at https://console.cloud.google.com/iam-admin/iam?project=PROJECT_ID. If it contains capital letters, you may need to set the --user flag in the command above to the case-sensitive role listed at https://console.cloud.google.com/iam-admin/iam?project=PROJECT_ID.

After running the above, if you see `Clusterrolebinding "cluster-admin-binding" created`, then you are able to continue with the setup of this service.

#### Limited privileges environment

If you want to run kube-state-metrics in an environment where you don't have cluster-reader role, you can:

- create a serviceaccount
```yaml
apiVersion: v1
kind: ServiceAccount
metadata:
  name: kube-state-metrics
  namespace: your-namespace-where-kube-state-metrics-will-deployed
```

- give it `view` privileges on specific namespaces (using roleBinding) (*note: you can add this roleBinding to all the NS you want your serviceaccount to access*)
```yaml
apiVersion: rbac.authorization.k8s.io/v1
kind: RoleBinding
metadata:
  name: kube-state-metrics
  namespace: project1
roleRef:
  apiGroup: rbac.authorization.k8s.io
  kind: ClusterRole
  name: view
subjects:
  - kind: ServiceAccount
    name: kube-state-metrics
    namespace: your-namespace-where-kube-state-metrics-will-deployed
```

- then specify a set of namespaces (using the `--namespaces` option) and a set of kubernetes objects (using the `--resources`) that your serviceaccount has access to in the `kube-state-metrics` deployment configuration

```yaml
spec:
  template:
    spec:
      containers:
      - name: kube-state-metrics
        args:
          - '--resources=pods'
          - '--namespaces=project1'
```

For the full list of arguments available, see the documentation in [docs/cli-arguments.md](./docs/cli-arguments.md)


#### Helm Chart

Starting from the kube-state-metrics chart `v2.13.3` (kube-state-metrics image `v1.9.8`), the official [Helm chart](https://artifacthub.io/packages/helm/prometheus-community/kube-state-metrics/) is maintained in [prometheus-community/helm-charts](https://github.com/prometheus-community/helm-charts/tree/main/charts/kube-state-metrics). Starting from kube-state-metrics chart `v3.0.0` only kube-state-metrics images of `v2.0.0 +` are supported.

#### Development

When developing, test a metric dump against your local Kubernetes cluster by
running:

> Users can override the apiserver address in KUBE-CONFIG file with `--apiserver` command line.

	go install
	kube-state-metrics --port=8080 --telemetry-port=8081 --kubeconfig=<KUBE-CONFIG> --apiserver=<APISERVER>

Then curl the metrics endpoint

	curl localhost:8080/metrics

To run the e2e tests locally see the documentation in [tests/README.md](./tests/README.md).

#### Developer Contributions

When developing, there are certain code patterns to follow to better your contributing experience and likelihood of e2e and other ci tests to pass. To learn more about them, see the documentation in [docs/developer/guide.md](./docs/developer/guide.md).<|MERGE_RESOLUTION|>--- conflicted
+++ resolved
@@ -78,10 +78,7 @@
 | **v2.8.2**         | v1.26                        |
 | **v2.9.2**         | v1.26                        |
 | **v2.10.1**        | v1.27                        |
-<<<<<<< HEAD
-=======
 | **v2.11.0**        | v1.28                        |
->>>>>>> 5e4e7d0b
 | **main**           | v1.28                        |
 
 
@@ -94,14 +91,9 @@
 #### Container Image
 
 The latest container image can be found at:
-<<<<<<< HEAD
-* `registry.k8s.io/kube-state-metrics/kube-state-metrics:v2.10.1` (arch: `amd64`, `arm`, `arm64`, `ppc64le` and `s390x`)
-* View all multi-architecture images at [here](https://explore.ggcr.dev/?image=registry.k8s.io%2Fkube-state-metrics%2Fkube-state-metrics:v2.10.1)
-=======
 
 * `registry.k8s.io/kube-state-metrics/kube-state-metrics:v2.11.0` (arch: `amd64`, `arm`, `arm64`, `ppc64le` and `s390x`)
 * View all multi-architecture images at [here](https://explore.ggcr.dev/?image=registry.k8s.io%2Fkube-state-metrics%2Fkube-state-metrics:v2.11.0)
->>>>>>> 5e4e7d0b
 
 ### Metrics Documentation
 
@@ -256,12 +248,8 @@
 ### Daemonset sharding for pod metrics
 
 For pod metrics, they can be sharded per node with the following flag:
-<<<<<<< HEAD
-* `--node`
-=======
 
 * `--node=$(NODE_NAME)`
->>>>>>> 5e4e7d0b
 
 Each kube-state-metrics pod uses FieldSelector (spec.nodeName) to watch/list pod metrics only on the same node.
 
