# Overview

[![Build Status](https://github.com/kubernetes/kube-state-metrics/workflows/continuous-integration/badge.svg)](https://github.com/kubernetes/kube-state-metrics/actions)
[![Go Report Card](https://goreportcard.com/badge/github.com/kubernetes/kube-state-metrics)](https://goreportcard.com/report/github.com/kubernetes/kube-state-metrics)
[![Go Reference](https://pkg.go.dev/badge/github.com/kubernetes/kube-state-metrics.svg)](https://pkg.go.dev/github.com/kubernetes/kube-state-metrics)
[![govulncheck](https://github.com/kubernetes/kube-state-metrics/actions/workflows/govulncheck.yml/badge.svg)](https://github.com/kubernetes/kube-state-metrics/actions/workflows/govulncheck.yml)
[![OpenSSF Scorecard](https://api.securityscorecards.dev/projects/github.com/kubernetes/kube-state-metrics/badge)](https://api.securityscorecards.dev/projects/github.com/kubernetes/kube-state-metrics)

kube-state-metrics (KSM) is a simple service that listens to the Kubernetes API
server and generates metrics about the state of the objects. (See examples in
the Metrics section below.) It is not focused on the health of the individual
Kubernetes components, but rather on the health of the various objects inside,
such as deployments, nodes and pods.

kube-state-metrics is about generating metrics from Kubernetes API objects
without modification. This ensures that features provided by kube-state-metrics
have the same grade of stability as the Kubernetes API objects themselves. In
turn, this means that kube-state-metrics in certain situations may not show the
exact same values as kubectl, as kubectl applies certain heuristics to display
comprehensible messages. kube-state-metrics exposes raw data unmodified from the
Kubernetes API, this way users have all the data they require and perform
heuristics as they see fit.

The metrics are exported on the HTTP endpoint `/metrics` on the listening port
(default 8080). They are served as plaintext. They are designed to be consumed
either by Prometheus itself or by a scraper that is compatible with scraping a
Prometheus client endpoint. You can also open `/metrics` in a browser to see
the raw metrics. Note that the metrics exposed on the `/metrics` endpoint
reflect the current state of the Kubernetes cluster. When Kubernetes objects
are deleted they are no longer visible on the `/metrics` endpoint.

> [!NOTE]
> This README is generated from a [template](./README.md.tpl). Please make your changes there and run `make generate-template`.

## Table of Contents

- [Versioning](#versioning)
  - [Kubernetes Version](#kubernetes-version)
  - [Compatibility matrix](#compatibility-matrix)
  - [Resource group version compatibility](#resource-group-version-compatibility)
  - [Container Image](#container-image)
- [Metrics Documentation](#metrics-documentation)
  - [Conflict resolution in label names](#conflict-resolution-in-label-names)
- [Kube-state-metrics self metrics](#kube-state-metrics-self-metrics)
- [Resource recommendation](#resource-recommendation)
- [Latency](#latency)
- [A note on costing](#a-note-on-costing)
- [kube-state-metrics vs. metrics-server](#kube-state-metrics-vs-metrics-server)
- [Scaling kube-state-metrics](#scaling-kube-state-metrics)
  - [Resource recommendation](#resource-recommendation)
  - [Horizontal sharding](#horizontal-sharding)
    - [Automated sharding](#automated-sharding)
  - [Daemonset sharding for pod metrics](#daemonset-sharding-for-pod-metrics)
- [Setup](#setup)
  - [Building the Docker container](#building-the-docker-container)
- [Usage](#usage)
  - [Kubernetes Deployment](#kubernetes-deployment)
  - [Limited privileges environment](#limited-privileges-environment)
  - [Helm Chart](#helm-chart)
  - [Development](#development)
  - [Developer Contributions](#developer-contributions)

### Versioning

#### Kubernetes Version

kube-state-metrics uses [`client-go`](https://github.com/kubernetes/client-go) to talk with
Kubernetes clusters. The supported Kubernetes cluster version is determined by `client-go`.
The compatibility matrix for client-go and Kubernetes cluster can be found
[here](https://github.com/kubernetes/client-go#compatibility-matrix).
All additional compatibility is only best effort, or happens to still/already be supported.

#### Compatibility matrix

At most, 5 kube-state-metrics and 5 [kubernetes releases](https://github.com/kubernetes/kubernetes/releases) will be recorded below.
Generally, it is recommended to use the latest release of kube-state-metrics. If you run a very recent version of Kubernetes, you might want to use an unreleased version to have the full range of supported resources. If you run an older version of Kubernetes, you might need to run an older version in order to have full support for all resources. Be aware, that the maintainers will only support the latest release. Older versions might be supported by interested users of the community.

| kube-state-metrics | Kubernetes client-go Version |
|--------------------|:----------------------------:|
<<<<<<< HEAD
| **v2.7.0**         | v1.25                        |
=======
>>>>>>> 1e8b837e
| **v2.8.2**         | v1.26                        |
| **v2.9.2**         | v1.26                        |
| **v2.10.1**        | v1.27                        |
| **v2.11.0**        | v1.28                        |
<<<<<<< HEAD
| **main**           | v1.28                        |
=======
| **v2.12.0**        | v1.29                        |
| **main**           | v1.29                        |
>>>>>>> 1e8b837e


#### Resource group version compatibility

Resources in Kubernetes can evolve, i.e., the group version for a resource may change from alpha to beta and finally GA
in different Kubernetes versions. For now, kube-state-metrics will only use the oldest API available in the latest
release.

#### Container Image

The latest container image can be found at:

<<<<<<< HEAD
* `registry.k8s.io/kube-state-metrics/kube-state-metrics:v2.11.0` (arch: `amd64`, `arm`, `arm64`, `ppc64le` and `s390x`)
* View all multi-architecture images at [here](https://explore.ggcr.dev/?image=registry.k8s.io%2Fkube-state-metrics%2Fkube-state-metrics:v2.11.0)
=======
* `registry.k8s.io/kube-state-metrics/kube-state-metrics:v2.12.0` (arch: `amd64`, `arm`, `arm64`, `ppc64le` and `s390x`)
* View all multi-architecture images at [here](https://explore.ggcr.dev/?image=registry.k8s.io%2Fkube-state-metrics%2Fkube-state-metrics:v2.12.0)
>>>>>>> 1e8b837e

### Metrics Documentation

Any resources and metrics based on alpha Kubernetes APIs are excluded from any stability guarantee,
which may be changed at any given release.

See the [`docs`](docs) directory for more information on the exposed metrics.

#### Conflict resolution in label names

The `*_labels` family of metrics exposes Kubernetes labels as Prometheus labels.
As [Kubernetes](https://kubernetes.io/docs/concepts/overview/working-with-objects/labels/#syntax-and-character-set)
is more liberal than
[Prometheus](https://prometheus.io/docs/concepts/data_model/#metric-names-and-labels)
in terms of allowed characters in label names,
we automatically convert unsupported characters to underscores.
For example, `app.kubernetes.io/name` becomes `label_app_kubernetes_io_name`.

This conversion can create conflicts when multiple Kubernetes labels like
`foo-bar` and `foo_bar` would be converted to the same Prometheus label `label_foo_bar`.

Kube-state-metrics automatically adds a suffix `_conflictN` to resolve this conflict,
so it converts the above labels to
`label_foo_bar_conflict1` and `label_foo_bar_conflict2`.

If you'd like to have more control over how this conflict is resolved,
you might want to consider addressing this issue on a different level of the stack,
e.g. by standardizing Kubernetes labels using an
[Admission Webhook](https://kubernetes.io/docs/reference/access-authn-authz/extensible-admission-controllers/)
that ensures that there are no possible conflicts.

### Kube-state-metrics self metrics

kube-state-metrics exposes its own general process metrics under `--telemetry-host` and `--telemetry-port` (default 8081).

kube-state-metrics also exposes list and watch success and error metrics. These can be used to calculate the error rate of list or watch resources.
If you encounter those errors in the metrics, it is most likely a configuration or permission issue, and the next thing to investigate would be looking
at the logs of kube-state-metrics.

Example of the above mentioned metrics:
```
kube_state_metrics_list_total{resource="*v1.Node",result="success"} 1
kube_state_metrics_list_total{resource="*v1.Node",result="error"} 52
kube_state_metrics_watch_total{resource="*v1beta1.Ingress",result="success"} 1
```

kube-state-metrics also exposes some http request metrics, examples of those are:
```
http_request_duration_seconds_bucket{handler="metrics",method="get",le="2.5"} 30
http_request_duration_seconds_bucket{handler="metrics",method="get",le="5"} 30
http_request_duration_seconds_bucket{handler="metrics",method="get",le="10"} 30
http_request_duration_seconds_bucket{handler="metrics",method="get",le="+Inf"} 30
http_request_duration_seconds_sum{handler="metrics",method="get"} 0.021113919999999998
http_request_duration_seconds_count{handler="metrics",method="get"} 30
```

kube-state-metrics also exposes build and configuration metrics:
```
kube_state_metrics_build_info{branch="main",goversion="go1.15.3",revision="6c9d775d",version="v2.0.0-beta"} 1
kube_state_metrics_shard_ordinal{shard_ordinal="0"} 0
kube_state_metrics_total_shards 1
```

`kube_state_metrics_build_info` is used to expose version and other build information. For more usage about the info pattern,
please check the blog post [here](https://www.robustperception.io/exposing-the-software-version-to-prometheus).
Sharding metrics expose `--shard` and `--total-shards` flags and can be used to validate
run-time configuration, see [`/examples/prometheus-alerting-rules`](./examples/prometheus-alerting-rules).

kube-state-metrics also exposes metrics about it config file and the Custom Resource State config file:

```
kube_state_metrics_config_hash{filename="crs.yml",type="customresourceconfig"} 2.38272279311849e+14
kube_state_metrics_config_hash{filename="config.yml",type="config"} 2.65285922340846e+14
kube_state_metrics_last_config_reload_success_timestamp_seconds{filename="crs.yml",type="customresourceconfig"} 1.6704882592037103e+09
kube_state_metrics_last_config_reload_success_timestamp_seconds{filename="config.yml",type="config"} 1.6704882592035313e+09
kube_state_metrics_last_config_reload_successful{filename="crs.yml",type="customresourceconfig"} 1
kube_state_metrics_last_config_reload_successful{filename="config.yml",type="config"} 1
```

### Scaling kube-state-metrics

#### Resource recommendation

Resource usage for kube-state-metrics changes with the Kubernetes objects (Pods/Nodes/Deployments/Secrets etc.) size of the cluster.
To some extent, the Kubernetes objects in a cluster are in direct proportion to the node number of the cluster.

As a general rule, you should allocate:

* 250MiB memory
* 0.1 cores

Note that if CPU limits are set too low, kube-state-metrics' internal queues will not be able to be worked off quickly enough, resulting in increased memory consumption as the queue length grows. If you experience problems resulting from high memory allocation or CPU throttling, try increasing the CPU limits.

### Latency

In a 100 node cluster scaling test the latency numbers were as follows:

```
"Perc50": 259615384 ns,
"Perc90": 475000000 ns,
"Perc99": 906666666 ns.
```

### A note on costing

By default, kube-state-metrics exposes several metrics for events across your cluster. If you have a large number of frequently-updating resources on your cluster, you may find that a lot of data is ingested into these metrics. This can incur high costs on some cloud providers. Please take a moment to [configure what metrics you'd like to expose](docs/cli-arguments.md), as well as consult the documentation for your Kubernetes environment in order to avoid unexpectedly high costs.

### kube-state-metrics vs. metrics-server

The [metrics-server](https://github.com/kubernetes-incubator/metrics-server)
is a project that has been inspired by
[Heapster](https://github.com/kubernetes-retired/heapster) and is implemented
to serve the goals of core metrics pipelines in [Kubernetes monitoring
architecture](https://github.com/kubernetes/design-proposals-archive/blob/main/instrumentation/monitoring_architecture.md).
It is a cluster level component which periodically scrapes metrics from all
Kubernetes nodes served by Kubelet through Metrics API. The metrics are
aggregated, stored in memory and served in [Metrics API
format](https://git.k8s.io/metrics/pkg/apis/metrics/v1alpha1/types.go). The
metrics-server stores the latest values only and is not responsible for
forwarding metrics to third-party destinations.

kube-state-metrics is focused on generating completely new metrics from
Kubernetes' object state (e.g. metrics based on deployments, replica sets,
etc.). It holds an entire snapshot of Kubernetes state in memory and
continuously generates new metrics based off of it. And just like the
metrics-server it too is not responsible for exporting its metrics anywhere.

Having kube-state-metrics as a separate project also enables access to these
metrics from monitoring systems such as Prometheus.

### Horizontal sharding

In order to shard kube-state-metrics horizontally, some automated sharding capabilities have been implemented. It is configured with the following flags:

* `--shard` (zero indexed)
* `--total-shards`

Sharding is done by taking an md5 sum of the Kubernetes Object's UID and performing a modulo operation on it with the total number of shards. Each shard decides whether the object is handled by the respective instance of kube-state-metrics or not. Note that this means all instances of kube-state-metrics, even if sharded, will have the network traffic and the resource consumption for unmarshaling objects for all objects, not just the ones they are responsible for. To optimize this further, the Kubernetes API would need to support sharded list/watch capabilities. In the optimal case, memory consumption for each shard will be 1/n compared to an unsharded setup. Typically, kube-state-metrics needs to be memory and latency optimized in order for it to return its metrics rather quickly to Prometheus. One way to reduce the latency between kube-state-metrics and the kube-apiserver is to run KSM with the `--use-apiserver-cache` flag. In addition to reducing the latency, this option will also lead to a reduction in the load on etcd.

Sharding should be used carefully and additional monitoring should be set up in order to ensure that sharding is set up and functioning as expected (eg. instances for each shard out of the total shards are configured).

#### Automated sharding

Automatic sharding allows each shard to discover its nominal position when deployed in a StatefulSet which is useful for automatically configuring sharding. This is an experimental feature and may be broken or removed without notice.

To enable automated sharding, kube-state-metrics must be run by a `StatefulSet` and the pod name and namespace must be handed to the kube-state-metrics process via the `--pod` and `--pod-namespace` flags. Example manifests demonstrating the autosharding functionality can be found in [`/examples/autosharding`](./examples/autosharding).

This way of deploying shards is useful when you want to manage KSM shards through a single Kubernetes resource (a single `StatefulSet` in this case) instead of having one `Deployment` per shard. The advantage can be especially significant when deploying a high number of shards.

The downside of using an auto-sharded setup comes from the rollout strategy supported by `StatefulSet`s. When managed by a `StatefulSet`, pods are replaced one at a time with each pod first getting terminated and then recreated. Besides such rollouts being slower, they will also lead to short downtime for each shard. If a Prometheus scrape happens during a rollout, it can miss some of the metrics exported by kube-state-metrics.

### Daemonset sharding for pod metrics

For pod metrics, they can be sharded per node with the following flag:

* `--node=$(NODE_NAME)`

Each kube-state-metrics pod uses FieldSelector (spec.nodeName) to watch/list pod metrics only on the same node.

A daemonset kube-state-metrics example:
```
apiVersion: apps/v1
kind: DaemonSet
spec:
  template:
    spec:
      containers:
      - image: registry.k8s.io/kube-state-metrics/kube-state-metrics:IMAGE_TAG
        name: kube-state-metrics
        args:
        - --resource=pods
        - --node=$(NODE_NAME)
        env:
        - name: NODE_NAME
          valueFrom:
            fieldRef:
              apiVersion: v1
              fieldPath: spec.nodeName
```

To track metrics for unassigned pods, you need to add an additional deployment and set `--node=""`, as shown in the following example:

```
apiVersion: apps/v1
kind: Deployment
spec:
  template:
    spec:
      containers:
      - image: registry.k8s.io/kube-state-metrics/kube-state-metrics:IMAGE_TAG
        name: kube-state-metrics
        args:
        - --resources=pods
        - --node=""
```

Other metrics can be sharded via [Horizontal sharding](#horizontal-sharding).

### Setup

Install this project to your `$GOPATH` using `go get`:

```
go get k8s.io/kube-state-metrics
```

#### Building the Docker container

Simply run the following command in this root folder, which will create a
self-contained, statically-linked binary and build a Docker image:
```
make container
```

### Usage

Simply build and run kube-state-metrics inside a Kubernetes pod which has a
service account token that has read-only access to the Kubernetes cluster.

#### For users of prometheus-operator/kube-prometheus stack

The ([`kube-prometheus`](https://github.com/prometheus-operator/kube-prometheus/)) stack installs kube-state-metrics as one of its [components](https://github.com/prometheus-operator/kube-prometheus#kube-prometheus); you do not need to install kube-state-metrics if you're using the kube-prometheus stack.

If you want to revise the default configuration for kube-prometheus, for example to enable non-default metrics, have a look at [Customizing Kube-Prometheus](https://github.com/prometheus-operator/kube-prometheus/blob/main/docs/customizing.md).

#### Kubernetes Deployment

To deploy this project, you can simply run `kubectl apply -f examples/standard` and a Kubernetes service and deployment will be created. (Note: Adjust the apiVersion of some resource if your kubernetes cluster's version is not 1.8+, check the yaml file for more information).

To have Prometheus discover kube-state-metrics instances it is advised to create a specific Prometheus scrape config for kube-state-metrics that picks up both metrics endpoints. Annotation based discovery is discouraged as only one of the endpoints would be able to be selected, plus kube-state-metrics in most cases has special authentication and authorization requirements as it essentially grants read access through the metrics endpoint to most information available to it.

**Note:** Google Kubernetes Engine (GKE) Users - GKE has strict role permissions that will prevent the kube-state-metrics roles and role bindings from being created. To work around this, you can give your GCP identity the cluster-admin role by running the following one-liner:

```
kubectl create clusterrolebinding cluster-admin-binding --clusterrole=cluster-admin --user=$(gcloud info --format='value(config.account)')
```

Note that your GCP identity is case sensitive but `gcloud info` as of Google Cloud SDK 221.0.0 is not. This means that if your IAM member contains capital letters, the above one-liner may not work for you. If you have 403 forbidden responses after running the above command and `kubectl apply -f examples/standard`, check the IAM member associated with your account at https://console.cloud.google.com/iam-admin/iam?project=PROJECT_ID. If it contains capital letters, you may need to set the --user flag in the command above to the case-sensitive role listed at https://console.cloud.google.com/iam-admin/iam?project=PROJECT_ID.

After running the above, if you see `Clusterrolebinding "cluster-admin-binding" created`, then you are able to continue with the setup of this service.

#### Limited privileges environment

If you want to run kube-state-metrics in an environment where you don't have cluster-reader role, you can:

- create a serviceaccount
```yaml
apiVersion: v1
kind: ServiceAccount
metadata:
  name: kube-state-metrics
  namespace: your-namespace-where-kube-state-metrics-will-deployed
```

- give it `view` privileges on specific namespaces (using roleBinding) (*note: you can add this roleBinding to all the NS you want your serviceaccount to access*)
```yaml
apiVersion: rbac.authorization.k8s.io/v1
kind: RoleBinding
metadata:
  name: kube-state-metrics
  namespace: project1
roleRef:
  apiGroup: rbac.authorization.k8s.io
  kind: ClusterRole
  name: view
subjects:
  - kind: ServiceAccount
    name: kube-state-metrics
    namespace: your-namespace-where-kube-state-metrics-will-deployed
```

- then specify a set of namespaces (using the `--namespaces` option) and a set of kubernetes objects (using the `--resources`) that your serviceaccount has access to in the `kube-state-metrics` deployment configuration

```yaml
spec:
  template:
    spec:
      containers:
      - name: kube-state-metrics
        args:
          - '--resources=pods'
          - '--namespaces=project1'
```

For the full list of arguments available, see the documentation in [docs/cli-arguments.md](./docs/cli-arguments.md)


#### Helm Chart

Starting from the kube-state-metrics chart `v2.13.3` (kube-state-metrics image `v1.9.8`), the official [Helm chart](https://artifacthub.io/packages/helm/prometheus-community/kube-state-metrics/) is maintained in [prometheus-community/helm-charts](https://github.com/prometheus-community/helm-charts/tree/main/charts/kube-state-metrics). Starting from kube-state-metrics chart `v3.0.0` only kube-state-metrics images of `v2.0.0 +` are supported.

#### Development

When developing, test a metric dump against your local Kubernetes cluster by
running:

> Users can override the apiserver address in KUBE-CONFIG file with `--apiserver` command line.

	go install
	kube-state-metrics --port=8080 --telemetry-port=8081 --kubeconfig=<KUBE-CONFIG> --apiserver=<APISERVER>

Then curl the metrics endpoint

	curl localhost:8080/metrics

To run the e2e tests locally see the documentation in [tests/README.md](./tests/README.md).

#### Developer Contributions

When developing, there are certain code patterns to follow to better your contributing experience and likelihood of e2e and other ci tests to pass. To learn more about them, see the documentation in [docs/developer/guide.md](./docs/developer/guide.md).<|MERGE_RESOLUTION|>--- conflicted
+++ resolved
@@ -34,31 +34,31 @@
 
 ## Table of Contents
 
-- [Versioning](#versioning)
-  - [Kubernetes Version](#kubernetes-version)
-  - [Compatibility matrix](#compatibility-matrix)
-  - [Resource group version compatibility](#resource-group-version-compatibility)
-  - [Container Image](#container-image)
-- [Metrics Documentation](#metrics-documentation)
-  - [Conflict resolution in label names](#conflict-resolution-in-label-names)
-- [Kube-state-metrics self metrics](#kube-state-metrics-self-metrics)
-- [Resource recommendation](#resource-recommendation)
-- [Latency](#latency)
-- [A note on costing](#a-note-on-costing)
-- [kube-state-metrics vs. metrics-server](#kube-state-metrics-vs-metrics-server)
-- [Scaling kube-state-metrics](#scaling-kube-state-metrics)
-  - [Resource recommendation](#resource-recommendation)
-  - [Horizontal sharding](#horizontal-sharding)
-    - [Automated sharding](#automated-sharding)
-  - [Daemonset sharding for pod metrics](#daemonset-sharding-for-pod-metrics)
-- [Setup](#setup)
-  - [Building the Docker container](#building-the-docker-container)
-- [Usage](#usage)
-  - [Kubernetes Deployment](#kubernetes-deployment)
-  - [Limited privileges environment](#limited-privileges-environment)
-  - [Helm Chart](#helm-chart)
-  - [Development](#development)
-  - [Developer Contributions](#developer-contributions)
+* [Versioning](#versioning)
+  * [Kubernetes Version](#kubernetes-version)
+  * [Compatibility matrix](#compatibility-matrix)
+  * [Resource group version compatibility](#resource-group-version-compatibility)
+  * [Container Image](#container-image)
+* [Metrics Documentation](#metrics-documentation)
+  * [Conflict resolution in label names](#conflict-resolution-in-label-names)
+* [Kube-state-metrics self metrics](#kube-state-metrics-self-metrics)
+* [Resource recommendation](#resource-recommendation)
+* [Latency](#latency)
+* [A note on costing](#a-note-on-costing)
+* [kube-state-metrics vs. metrics-server](#kube-state-metrics-vs-metrics-server)
+* [Scaling kube-state-metrics](#scaling-kube-state-metrics)
+  * [Resource recommendation](#resource-recommendation)
+  * [Horizontal sharding](#horizontal-sharding)
+    * [Automated sharding](#automated-sharding)
+  * [Daemonset sharding for pod metrics](#daemonset-sharding-for-pod-metrics)
+* [Setup](#setup)
+  * [Building the Docker container](#building-the-docker-container)
+* [Usage](#usage)
+  * [Kubernetes Deployment](#kubernetes-deployment)
+  * [Limited privileges environment](#limited-privileges-environment)
+  * [Helm Chart](#helm-chart)
+  * [Development](#development)
+  * [Developer Contributions](#developer-contributions)
 
 ### Versioning
 
@@ -77,21 +77,12 @@
 
 | kube-state-metrics | Kubernetes client-go Version |
 |--------------------|:----------------------------:|
-<<<<<<< HEAD
-| **v2.7.0**         | v1.25                        |
-=======
->>>>>>> 1e8b837e
 | **v2.8.2**         | v1.26                        |
 | **v2.9.2**         | v1.26                        |
 | **v2.10.1**        | v1.27                        |
 | **v2.11.0**        | v1.28                        |
-<<<<<<< HEAD
-| **main**           | v1.28                        |
-=======
 | **v2.12.0**        | v1.29                        |
 | **main**           | v1.29                        |
->>>>>>> 1e8b837e
-
 
 #### Resource group version compatibility
 
@@ -103,13 +94,8 @@
 
 The latest container image can be found at:
 
-<<<<<<< HEAD
-* `registry.k8s.io/kube-state-metrics/kube-state-metrics:v2.11.0` (arch: `amd64`, `arm`, `arm64`, `ppc64le` and `s390x`)
-* View all multi-architecture images at [here](https://explore.ggcr.dev/?image=registry.k8s.io%2Fkube-state-metrics%2Fkube-state-metrics:v2.11.0)
-=======
 * `registry.k8s.io/kube-state-metrics/kube-state-metrics:v2.12.0` (arch: `amd64`, `arm`, `arm64`, `ppc64le` and `s390x`)
 * View all multi-architecture images at [here](https://explore.ggcr.dev/?image=registry.k8s.io%2Fkube-state-metrics%2Fkube-state-metrics:v2.12.0)
->>>>>>> 1e8b837e
 
 ### Metrics Documentation
 
@@ -150,6 +136,7 @@
 at the logs of kube-state-metrics.
 
 Example of the above mentioned metrics:
+
 ```
 kube_state_metrics_list_total{resource="*v1.Node",result="success"} 1
 kube_state_metrics_list_total{resource="*v1.Node",result="error"} 52
@@ -157,6 +144,7 @@
 ```
 
 kube-state-metrics also exposes some http request metrics, examples of those are:
+
 ```
 http_request_duration_seconds_bucket{handler="metrics",method="get",le="2.5"} 30
 http_request_duration_seconds_bucket{handler="metrics",method="get",le="5"} 30
@@ -167,6 +155,7 @@
 ```
 
 kube-state-metrics also exposes build and configuration metrics:
+
 ```
 kube_state_metrics_build_info{branch="main",goversion="go1.15.3",revision="6c9d775d",version="v2.0.0-beta"} 1
 kube_state_metrics_shard_ordinal{shard_ordinal="0"} 0
@@ -270,6 +259,7 @@
 Each kube-state-metrics pod uses FieldSelector (spec.nodeName) to watch/list pod metrics only on the same node.
 
 A daemonset kube-state-metrics example:
+
 ```
 apiVersion: apps/v1
 kind: DaemonSet
@@ -320,6 +310,7 @@
 
 Simply run the following command in this root folder, which will create a
 self-contained, statically-linked binary and build a Docker image:
+
 ```
 make container
 ```
@@ -347,7 +338,7 @@
 kubectl create clusterrolebinding cluster-admin-binding --clusterrole=cluster-admin --user=$(gcloud info --format='value(config.account)')
 ```
 
-Note that your GCP identity is case sensitive but `gcloud info` as of Google Cloud SDK 221.0.0 is not. This means that if your IAM member contains capital letters, the above one-liner may not work for you. If you have 403 forbidden responses after running the above command and `kubectl apply -f examples/standard`, check the IAM member associated with your account at https://console.cloud.google.com/iam-admin/iam?project=PROJECT_ID. If it contains capital letters, you may need to set the --user flag in the command above to the case-sensitive role listed at https://console.cloud.google.com/iam-admin/iam?project=PROJECT_ID.
+Note that your GCP identity is case sensitive but `gcloud info` as of Google Cloud SDK 221.0.0 is not. This means that if your IAM member contains capital letters, the above one-liner may not work for you. If you have 403 forbidden responses after running the above command and `kubectl apply -f examples/standard`, check the IAM member associated with your account at <https://console.cloud.google.com/iam-admin/iam?project=PROJECT_ID>. If it contains capital letters, you may need to set the --user flag in the command above to the case-sensitive role listed at <https://console.cloud.google.com/iam-admin/iam?project=PROJECT_ID>.
 
 After running the above, if you see `Clusterrolebinding "cluster-admin-binding" created`, then you are able to continue with the setup of this service.
 
@@ -355,7 +346,8 @@
 
 If you want to run kube-state-metrics in an environment where you don't have cluster-reader role, you can:
 
-- create a serviceaccount
+* create a serviceaccount
+
 ```yaml
 apiVersion: v1
 kind: ServiceAccount
@@ -364,7 +356,8 @@
   namespace: your-namespace-where-kube-state-metrics-will-deployed
 ```
 
-- give it `view` privileges on specific namespaces (using roleBinding) (*note: you can add this roleBinding to all the NS you want your serviceaccount to access*)
+* give it `view` privileges on specific namespaces (using roleBinding) (*note: you can add this roleBinding to all the NS you want your serviceaccount to access*)
+
 ```yaml
 apiVersion: rbac.authorization.k8s.io/v1
 kind: RoleBinding
@@ -381,7 +374,7 @@
     namespace: your-namespace-where-kube-state-metrics-will-deployed
 ```
 
-- then specify a set of namespaces (using the `--namespaces` option) and a set of kubernetes objects (using the `--resources`) that your serviceaccount has access to in the `kube-state-metrics` deployment configuration
+* then specify a set of namespaces (using the `--namespaces` option) and a set of kubernetes objects (using the `--resources`) that your serviceaccount has access to in the `kube-state-metrics` deployment configuration
 
 ```yaml
 spec:
@@ -396,7 +389,6 @@
 
 For the full list of arguments available, see the documentation in [docs/cli-arguments.md](./docs/cli-arguments.md)
 
-
 #### Helm Chart
 
 Starting from the kube-state-metrics chart `v2.13.3` (kube-state-metrics image `v1.9.8`), the official [Helm chart](https://artifacthub.io/packages/helm/prometheus-community/kube-state-metrics/) is maintained in [prometheus-community/helm-charts](https://github.com/prometheus-community/helm-charts/tree/main/charts/kube-state-metrics). Starting from kube-state-metrics chart `v3.0.0` only kube-state-metrics images of `v2.0.0 +` are supported.
@@ -408,12 +400,12 @@
 
 > Users can override the apiserver address in KUBE-CONFIG file with `--apiserver` command line.
 
-	go install
-	kube-state-metrics --port=8080 --telemetry-port=8081 --kubeconfig=<KUBE-CONFIG> --apiserver=<APISERVER>
+ go install
+ kube-state-metrics --port=8080 --telemetry-port=8081 --kubeconfig=<KUBE-CONFIG> --apiserver=<APISERVER>
 
 Then curl the metrics endpoint
 
-	curl localhost:8080/metrics
+ curl localhost:8080/metrics
 
 To run the e2e tests locally see the documentation in [tests/README.md](./tests/README.md).
 
