--- conflicted
+++ resolved
@@ -73,13 +73,8 @@
 | **v1.6.0**         |         ✓           |         -           |          -           |          -           |          -           |
 | **v1.7.2**         |         ✓           |         ✓           |          -           |          -           |          -           |
 | **v1.8.0**         |         ✓           |         ✓           |          ✓           |          -           |          -           |
-<<<<<<< HEAD
-| **v1.9.5**         |         ✓           |         ✓           |         ✓           |          ✓           |          ✓           |
-| **master**         |         ✓           |         ✓           |         ✓           |          ✓           |          ✓           |
-=======
 | **v1.9.7**         |         -           |         -           |          -           |          ✓           |          -           |
 | **master**         |         -           |         -           |          -           |          ✓           |          ✓           |
->>>>>>> d667979e
 - `✓` Fully supported version range.
 - `-` The Kubernetes cluster has features the client-go library can't use (additional API objects, deprecated APIs, etc).
 
