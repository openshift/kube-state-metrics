--- conflicted
+++ resolved
@@ -1,6 +1,3 @@
-<<<<<<< HEAD
-## v2.10.1 / 2023-10-09
-=======
 ## v2.11.0 / 2024-03-04
 
 ### Note
@@ -26,15 +23,6 @@
 * This release addresses a regression introduced in [#2105](https://github.com/kubernetes/kube-state-metrics/pull/2105).
 
 * [BUGFIX] Remove FieldSelector from non-namespaced resources by @mrueg and @dgrisonnet in [#2190](https://github.com/kubernetes/kube-state-metrics/pull/2190)
-* [ENHANCEMENT] Bump Go to v1.20.8
-
-## v2.10.0 / 2023-08-31
->>>>>>> 5e4e7d0b
-
-### Note
-- This release addresses a regression introduced in https://github.com/kubernetes/kube-state-metrics/pull/2105.
-
-* [BUGFIX] Remove FieldSelector from non-namespaced resources by @mrueg and @dgrisonnet in https://github.com/kubernetes/kube-state-metrics/pull/2190
 * [ENHANCEMENT] Bump Go to v1.20.8
 
 ## v2.10.0 / 2023-08-31
