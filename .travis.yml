--- conflicted
+++ resolved
@@ -2,12 +2,9 @@
 
 language: go
 
-<<<<<<< HEAD
-=======
 go:
     - "1.11.4"
 
->>>>>>> 8e273b3c
 install:
 - mkdir -p $HOME/gopath/src/k8s.io
 - mv $TRAVIS_BUILD_DIR $HOME/gopath/src/k8s.io/kube-state-metrics
