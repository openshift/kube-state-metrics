--- conflicted
+++ resolved
@@ -3,11 +3,7 @@
 metadata:
   labels:
     app.kubernetes.io/name: kube-state-metrics
-<<<<<<< HEAD
-    app.kubernetes.io/version: 2.1.1
-=======
     app.kubernetes.io/version: 2.2.0
->>>>>>> b5228e73
   name: kube-state-metrics
 roleRef:
   apiGroup: rbac.authorization.k8s.io
