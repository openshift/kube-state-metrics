--- conflicted
+++ resolved
@@ -5,10 +5,6 @@
   labels:
     app.kubernetes.io/component: exporter
     app.kubernetes.io/name: kube-state-metrics
-<<<<<<< HEAD
-    app.kubernetes.io/version: 2.8.2
-=======
     app.kubernetes.io/version: 2.9.2
->>>>>>> 93fe0be5
   name: kube-state-metrics
   namespace: kube-system