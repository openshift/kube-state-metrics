--- conflicted
+++ resolved
@@ -3,11 +3,7 @@
 metadata:
   labels:
     app.kubernetes.io/name: kube-state-metrics
-<<<<<<< HEAD
-    app.kubernetes.io/version: 2.1.1
-=======
     app.kubernetes.io/version: 2.2.0
->>>>>>> 008bdb1d
   name: kube-state-metrics
   namespace: kube-system
 spec:
