--- conflicted
+++ resolved
@@ -18,11 +18,6 @@
 
 import (
 	autoscaling "k8s.io/api/autoscaling/v2beta1"
-<<<<<<< HEAD
-	corev1 "k8s.io/api/core/v1"
-	"k8s.io/apimachinery/pkg/api/resource"
-=======
->>>>>>> 8d16ce1c
 	metav1 "k8s.io/apimachinery/pkg/apis/meta/v1"
 	"k8s.io/apimachinery/pkg/runtime"
 	"k8s.io/apimachinery/pkg/watch"
@@ -30,10 +25,7 @@
 	"k8s.io/client-go/tools/cache"
 
 	"k8s.io/kube-state-metrics/pkg/metric"
-<<<<<<< HEAD
 	generator "k8s.io/kube-state-metrics/pkg/metric_generator"
-=======
->>>>>>> 8d16ce1c
 )
 
 type MetricTargetType int
@@ -230,76 +222,6 @@
 				}
 			}),
 		},
-<<<<<<< HEAD
-
-		{
-			Name: "kube_hpa_status_current_metrics_average_value",
-			Type: metric.Gauge,
-			Help: "Average metric value observed by the autoscaler.",
-			GenerateFunc: wrapHPAFunc(func(a *autoscaling.HorizontalPodAutoscaler) *metric.Family {
-				ms := make([]*metric.Metric, 0, len(a.Status.CurrentMetrics))
-				for _, c := range a.Status.CurrentMetrics {
-					var value *resource.Quantity
-					switch c.Type {
-					case autoscaling.ResourceMetricSourceType:
-						value = &c.Resource.CurrentAverageValue
-					case autoscaling.PodsMetricSourceType:
-						value = &c.Pods.CurrentAverageValue
-					case autoscaling.ObjectMetricSourceType:
-						value = c.Object.AverageValue
-					case autoscaling.ExternalMetricSourceType:
-						value = c.External.CurrentAverageValue
-					default:
-						// Skip unsupported metric type
-						continue
-					}
-					if value == nil {
-						// Some types might have a nil value (e.g. External.CurrentAverageValue can be nil)
-						continue
-					}
-					var metricValue float64
-					if c.Type == autoscaling.ResourceMetricSourceType {
-						switch c.Resource.Name {
-						case corev1.ResourceCPU:
-							metricValue = float64(value.MilliValue()) / 1000.0
-						case corev1.ResourceMemory:
-							metricValue = float64(value.Value())
-						}
-					} else if intVal, canFastConvert := value.AsInt64(); canFastConvert {
-						metricValue = float64(intVal)
-					} else {
-						// Skip unsupported metric value format
-						continue
-					}
-					ms = append(ms, &metric.Metric{
-						Value: metricValue,
-					})
-				}
-				return &metric.Family{
-					Metrics: ms,
-				}
-			}),
-		},
-		{
-			Name: "kube_hpa_status_current_metrics_average_utilization",
-			Type: metric.Gauge,
-			Help: "Average metric utilization observed by the autoscaler.",
-			GenerateFunc: wrapHPAFunc(func(a *autoscaling.HorizontalPodAutoscaler) *metric.Family {
-				ms := make([]*metric.Metric, 0, len(a.Status.CurrentMetrics))
-				for _, c := range a.Status.CurrentMetrics {
-					if c.Type == autoscaling.ResourceMetricSourceType {
-						ms = append(ms, &metric.Metric{
-							Value: float64(*c.Resource.CurrentAverageUtilization),
-						})
-					}
-				}
-				return &metric.Family{
-					Metrics: ms,
-				}
-			}),
-		},
-=======
->>>>>>> 8d16ce1c
 	}
 )
 
