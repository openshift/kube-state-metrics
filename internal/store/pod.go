--- conflicted
+++ resolved
@@ -627,28 +627,16 @@
 			ms := []*metric.Metric{}
 			labelKeys := []string{"container", "image_spec", "image", "image_id", "container_id"}
 
-<<<<<<< HEAD
-			for i, c := range p.Spec.InitContainers {
-=======
 			for _, c := range p.Spec.InitContainers {
->>>>>>> 0567e1e1
 				for _, cs := range p.Status.InitContainerStatuses {
 					if cs.Name != c.Name {
 						continue
 					}
-<<<<<<< HEAD
-					ms[i] = &metric.Metric{
-						LabelKeys:   labelKeys,
-						LabelValues: []string{cs.Name, c.Image, cs.Image, cs.ImageID, cs.ContainerID},
-						Value:       1,
-					}
-=======
 					ms = append(ms, &metric.Metric{
 						LabelKeys:   labelKeys,
 						LabelValues: []string{cs.Name, c.Image, cs.Image, cs.ImageID, cs.ContainerID},
 						Value:       1,
 					})
->>>>>>> 0567e1e1
 				}
 			}
 
