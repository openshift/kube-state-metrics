/*
Copyright 2016 The Kubernetes Authors All rights reserved.

Licensed under the Apache License, Version 2.0 (the "License");
you may not use this file except in compliance with the License.
You may obtain a copy of the License at

    http://www.apache.org/licenses/LICENSE-2.0

Unless required by applicable law or agreed to in writing, software
distributed under the License is distributed on an "AS IS" BASIS,
WITHOUT WARRANTIES OR CONDITIONS OF ANY KIND, either express or implied.
See the License for the specific language governing permissions and
limitations under the License.
*/

package store

import (
	"fmt"
	"math"
	"testing"
	"time"

	batchv1beta1 "k8s.io/api/batch/v1beta1"
	v1 "k8s.io/api/core/v1"
	metav1 "k8s.io/apimachinery/pkg/apis/meta/v1"

	"k8s.io/kube-state-metrics/pkg/metric"
)

var (
	SuspendTrue                      = true
	SuspendFalse                     = false
	StartingDeadlineSeconds300 int64 = 300

	// "1520742896" is "2018/3/11 12:34:56" in "Asia/Shanghai".
	ActiveRunningCronJob1LastScheduleTime          = time.Unix(1520742896, 0)
	SuspendedCronJob1LastScheduleTime              = time.Unix(1520742896+5.5*3600, 0) // 5.5 hours later
	ActiveCronJob1NoLastScheduledCreationTimestamp = time.Unix(1520742896+6.5*3600, 0)
)

func TestCronJobStore(t *testing.T) {
	hour := ActiveRunningCronJob1LastScheduleTime.Hour()
	ActiveRunningCronJob1NextScheduleTime := time.Time{}
	switch {
	case hour < 6:
		ActiveRunningCronJob1NextScheduleTime = time.Date(
			ActiveRunningCronJob1LastScheduleTime.Year(),
			ActiveRunningCronJob1LastScheduleTime.Month(),
			ActiveRunningCronJob1LastScheduleTime.Day(),
			6,
			0,
			0, 0, time.Local)
	case hour < 12:
		ActiveRunningCronJob1NextScheduleTime = time.Date(
			ActiveRunningCronJob1LastScheduleTime.Year(),
			ActiveRunningCronJob1LastScheduleTime.Month(),
			ActiveRunningCronJob1LastScheduleTime.Day(),
			12,
			0,
			0, 0, time.Local)
	case hour < 18:
		ActiveRunningCronJob1NextScheduleTime = time.Date(
			ActiveRunningCronJob1LastScheduleTime.Year(),
			ActiveRunningCronJob1LastScheduleTime.Month(),
			ActiveRunningCronJob1LastScheduleTime.Day(),
			18,
			0,
			0, 0, time.Local)
	case hour < 24:
		ActiveRunningCronJob1NextScheduleTime = time.Date(
			ActiveRunningCronJob1LastScheduleTime.Year(),
			ActiveRunningCronJob1LastScheduleTime.Month(),
			ActiveRunningCronJob1LastScheduleTime.Day(),
			24,
			0,
			0, 0, time.Local)
	}

	minute := ActiveCronJob1NoLastScheduledCreationTimestamp.Minute()
	ActiveCronJob1NoLastScheduledNextScheduleTime := time.Time{}
	switch {
	case minute < 25:
		ActiveCronJob1NoLastScheduledNextScheduleTime = time.Date(
			ActiveCronJob1NoLastScheduledCreationTimestamp.Year(),
			ActiveCronJob1NoLastScheduledCreationTimestamp.Month(),
			ActiveCronJob1NoLastScheduledCreationTimestamp.Day(),
			ActiveCronJob1NoLastScheduledCreationTimestamp.Hour(),
			25,
			0, 0, time.Local)
	default:
		ActiveCronJob1NoLastScheduledNextScheduleTime = time.Date(
			ActiveCronJob1NoLastScheduledNextScheduleTime.Year(),
			ActiveCronJob1NoLastScheduledNextScheduleTime.Month(),
			ActiveCronJob1NoLastScheduledNextScheduleTime.Day(),
			ActiveCronJob1NoLastScheduledNextScheduleTime.Hour()+1,
			25,
			0, 0, time.Local)
	}

<<<<<<< HEAD
	const metadata = `
		# HELP kube_cronjob_labels Kubernetes labels converted to Prometheus labels.
		# TYPE kube_cronjob_labels gauge
		# HELP kube_cronjob_info Info about cronjob.
		# TYPE kube_cronjob_info gauge
		# HELP kube_cronjob_created Unix creation timestamp
		# TYPE kube_cronjob_created gauge
		# HELP kube_cronjob_spec_starting_deadline_seconds Deadline in seconds for starting the job if it misses scheduled time for any reason.
		# TYPE kube_cronjob_spec_starting_deadline_seconds gauge
		# HELP kube_cronjob_spec_suspend Suspend flag tells the controller to suspend subsequent executions.
		# TYPE kube_cronjob_spec_suspend gauge
		# HELP kube_cronjob_status_active Active holds pointers to currently running jobs.
		# TYPE kube_cronjob_status_active gauge
		# HELP kube_cronjob_status_last_schedule_time LastScheduleTime keeps information of when was the last time the job was successfully scheduled.
		# TYPE kube_cronjob_status_last_schedule_time gauge
		# HELP kube_cronjob_next_schedule_time Next time the cronjob should be scheduled. The time after lastScheduleTime, or after the cron job's creation time if it's never been scheduled. Use this to determine if the job is delayed.
		# TYPE kube_cronjob_next_schedule_time gauge
	`
=======
>>>>>>> a941abbc
	cases := []generateMetricsTestCase{
		{
			Obj: &batchv1beta1.CronJob{
				ObjectMeta: metav1.ObjectMeta{
					Name:       "ActiveRunningCronJob1",
					Namespace:  "ns1",
					Generation: 1,
					Labels: map[string]string{
						"app": "example-active-running-1",
					},
				},
				Status: batchv1beta1.CronJobStatus{
					Active:           []v1.ObjectReference{{Name: "FakeJob1"}, {Name: "FakeJob2"}},
					LastScheduleTime: &metav1.Time{Time: ActiveRunningCronJob1LastScheduleTime},
				},
				Spec: batchv1beta1.CronJobSpec{
					StartingDeadlineSeconds: &StartingDeadlineSeconds300,
					ConcurrencyPolicy:       "Forbid",
					Suspend:                 &SuspendFalse,
					Schedule:                "0 */6 * * *",
				},
			},
			Want: `
				# HELP kube_cronjob_created Unix creation timestamp
				# HELP kube_cronjob_info Info about cronjob.
				# HELP kube_cronjob_labels Kubernetes labels converted to Prometheus labels.
				# HELP kube_cronjob_next_schedule_time Next time the cronjob should be scheduled. The time after lastScheduleTime, or after the cron job's creation time if it's never been scheduled. Use this to determine if the job is delayed.
				# HELP kube_cronjob_spec_starting_deadline_seconds Deadline in seconds for starting the job if it misses scheduled time for any reason.
				# HELP kube_cronjob_spec_suspend Suspend flag tells the controller to suspend subsequent executions.
				# HELP kube_cronjob_status_active Active holds pointers to currently running jobs.
				# HELP kube_cronjob_status_last_schedule_time LastScheduleTime keeps information of when was the last time the job was successfully scheduled.
				# TYPE kube_cronjob_created gauge
				# TYPE kube_cronjob_info gauge
				# TYPE kube_cronjob_labels gauge
				# TYPE kube_cronjob_next_schedule_time gauge
				# TYPE kube_cronjob_spec_starting_deadline_seconds gauge
				# TYPE kube_cronjob_spec_suspend gauge
				# TYPE kube_cronjob_status_active gauge
				# TYPE kube_cronjob_status_last_schedule_time gauge
				kube_cronjob_info{concurrency_policy="Forbid",cronjob="ActiveRunningCronJob1",namespace="ns1",schedule="0 */6 * * *"} 1
				kube_cronjob_labels{cronjob="ActiveRunningCronJob1",label_app="example-active-running-1",namespace="ns1"} 1
				kube_cronjob_spec_starting_deadline_seconds{cronjob="ActiveRunningCronJob1",namespace="ns1"} 300
				kube_cronjob_spec_suspend{cronjob="ActiveRunningCronJob1",namespace="ns1"} 0
				kube_cronjob_status_active{cronjob="ActiveRunningCronJob1",namespace="ns1"} 2
				kube_cronjob_status_last_schedule_time{cronjob="ActiveRunningCronJob1",namespace="ns1"} 1.520742896e+09
` + fmt.Sprintf("kube_cronjob_next_schedule_time{cronjob=\"ActiveRunningCronJob1\",namespace=\"ns1\"} %ve+09\n",
				float64(ActiveRunningCronJob1NextScheduleTime.Unix())/math.Pow10(9)),
			MetricNames: []string{"kube_cronjob_next_schedule_time", "kube_cronjob_spec_starting_deadline_seconds", "kube_cronjob_status_active", "kube_cronjob_spec_suspend", "kube_cronjob_info", "kube_cronjob_created", "kube_cronjob_labels", "kube_cronjob_status_last_schedule_time"},
		},
		{
			Obj: &batchv1beta1.CronJob{
				ObjectMeta: metav1.ObjectMeta{
					Name:       "SuspendedCronJob1",
					Namespace:  "ns1",
					Generation: 1,
					Labels: map[string]string{
						"app": "example-suspended-1",
					},
				},
				Status: batchv1beta1.CronJobStatus{
					Active:           []v1.ObjectReference{},
					LastScheduleTime: &metav1.Time{Time: SuspendedCronJob1LastScheduleTime},
				},
				Spec: batchv1beta1.CronJobSpec{
					StartingDeadlineSeconds: &StartingDeadlineSeconds300,
					ConcurrencyPolicy:       "Forbid",
					Suspend:                 &SuspendTrue,
					Schedule:                "0 */3 * * *",
				},
			},
			Want: `
				# HELP kube_cronjob_created Unix creation timestamp
				# HELP kube_cronjob_info Info about cronjob.
				# HELP kube_cronjob_labels Kubernetes labels converted to Prometheus labels.
				# HELP kube_cronjob_spec_starting_deadline_seconds Deadline in seconds for starting the job if it misses scheduled time for any reason.
				# HELP kube_cronjob_spec_suspend Suspend flag tells the controller to suspend subsequent executions.
				# HELP kube_cronjob_status_active Active holds pointers to currently running jobs.
				# HELP kube_cronjob_status_last_schedule_time LastScheduleTime keeps information of when was the last time the job was successfully scheduled.
				# TYPE kube_cronjob_created gauge
				# TYPE kube_cronjob_info gauge
				# TYPE kube_cronjob_labels gauge
				# TYPE kube_cronjob_spec_starting_deadline_seconds gauge
				# TYPE kube_cronjob_spec_suspend gauge
				# TYPE kube_cronjob_status_active gauge
				# TYPE kube_cronjob_status_last_schedule_time gauge
				kube_cronjob_info{concurrency_policy="Forbid",cronjob="SuspendedCronJob1",namespace="ns1",schedule="0 */3 * * *"} 1
				kube_cronjob_labels{cronjob="SuspendedCronJob1",label_app="example-suspended-1",namespace="ns1"} 1
				kube_cronjob_spec_starting_deadline_seconds{cronjob="SuspendedCronJob1",namespace="ns1"} 300
				kube_cronjob_spec_suspend{cronjob="SuspendedCronJob1",namespace="ns1"} 1
				kube_cronjob_status_active{cronjob="SuspendedCronJob1",namespace="ns1"} 0
				kube_cronjob_status_last_schedule_time{cronjob="SuspendedCronJob1",namespace="ns1"} 1.520762696e+09
`,
			MetricNames: []string{"kube_cronjob_spec_starting_deadline_seconds", "kube_cronjob_status_active", "kube_cronjob_spec_suspend", "kube_cronjob_info", "kube_cronjob_created", "kube_cronjob_labels", "kube_cronjob_status_last_schedule_time"},
		},
		{
			Obj: &batchv1beta1.CronJob{
				ObjectMeta: metav1.ObjectMeta{
					Name:              "ActiveCronJob1NoLastScheduled",
					CreationTimestamp: metav1.Time{Time: ActiveCronJob1NoLastScheduledCreationTimestamp},
					Namespace:         "ns1",
					Generation:        1,
					Labels: map[string]string{
						"app": "example-active-no-last-scheduled-1",
					},
				},
				Status: batchv1beta1.CronJobStatus{
					Active:           []v1.ObjectReference{},
					LastScheduleTime: nil,
				},
				Spec: batchv1beta1.CronJobSpec{
					StartingDeadlineSeconds: &StartingDeadlineSeconds300,
					ConcurrencyPolicy:       "Forbid",
					Suspend:                 &SuspendFalse,
					Schedule:                "25 * * * *",
				},
			},
			Want: `
				# HELP kube_cronjob_created Unix creation timestamp
				# HELP kube_cronjob_info Info about cronjob.
				# HELP kube_cronjob_labels Kubernetes labels converted to Prometheus labels.
				# HELP kube_cronjob_next_schedule_time Next time the cronjob should be scheduled. The time after lastScheduleTime, or after the cron job's creation time if it's never been scheduled. Use this to determine if the job is delayed.
				# HELP kube_cronjob_spec_starting_deadline_seconds Deadline in seconds for starting the job if it misses scheduled time for any reason.
				# HELP kube_cronjob_spec_suspend Suspend flag tells the controller to suspend subsequent executions.
				# HELP kube_cronjob_status_active Active holds pointers to currently running jobs.
				# TYPE kube_cronjob_created gauge
				# TYPE kube_cronjob_info gauge
				# TYPE kube_cronjob_labels gauge
				# TYPE kube_cronjob_next_schedule_time gauge
				# TYPE kube_cronjob_spec_starting_deadline_seconds gauge
				# TYPE kube_cronjob_spec_suspend gauge
				# TYPE kube_cronjob_status_active gauge
				kube_cronjob_spec_starting_deadline_seconds{cronjob="ActiveCronJob1NoLastScheduled",namespace="ns1"} 300
				kube_cronjob_status_active{cronjob="ActiveCronJob1NoLastScheduled",namespace="ns1"} 0
				kube_cronjob_spec_suspend{cronjob="ActiveCronJob1NoLastScheduled",namespace="ns1"} 0
				kube_cronjob_info{concurrency_policy="Forbid",cronjob="ActiveCronJob1NoLastScheduled",namespace="ns1",schedule="25 * * * *"} 1
				kube_cronjob_created{cronjob="ActiveCronJob1NoLastScheduled",namespace="ns1"} 1.520766296e+09
				kube_cronjob_labels{cronjob="ActiveCronJob1NoLastScheduled",label_app="example-active-no-last-scheduled-1",namespace="ns1"} 1
` +
				fmt.Sprintf("kube_cronjob_next_schedule_time{cronjob=\"ActiveCronJob1NoLastScheduled\",namespace=\"ns1\"} %ve+09\n",
					float64(ActiveCronJob1NoLastScheduledNextScheduleTime.Unix())/math.Pow10(9)),
<<<<<<< HEAD
			// TODO: Do we need to specify metricnames?
=======
>>>>>>> a941abbc
			MetricNames: []string{"kube_cronjob_next_schedule_time", "kube_cronjob_spec_starting_deadline_seconds", "kube_cronjob_status_active", "kube_cronjob_spec_suspend", "kube_cronjob_info", "kube_cronjob_created", "kube_cronjob_labels"},
		},
	}
	for i, c := range cases {
		c.Func = metric.ComposeMetricGenFuncs(cronJobMetricFamilies)
		c.Headers = metric.ExtractMetricFamilyHeaders(cronJobMetricFamilies)
		if err := c.run(); err != nil {
			t.Errorf("unexpected collecting result in %vth run:\n%s", i, err)
		}
	}
}<|MERGE_RESOLUTION|>--- conflicted
+++ resolved
@@ -99,27 +99,6 @@
 			0, 0, time.Local)
 	}
 
-<<<<<<< HEAD
-	const metadata = `
-		# HELP kube_cronjob_labels Kubernetes labels converted to Prometheus labels.
-		# TYPE kube_cronjob_labels gauge
-		# HELP kube_cronjob_info Info about cronjob.
-		# TYPE kube_cronjob_info gauge
-		# HELP kube_cronjob_created Unix creation timestamp
-		# TYPE kube_cronjob_created gauge
-		# HELP kube_cronjob_spec_starting_deadline_seconds Deadline in seconds for starting the job if it misses scheduled time for any reason.
-		# TYPE kube_cronjob_spec_starting_deadline_seconds gauge
-		# HELP kube_cronjob_spec_suspend Suspend flag tells the controller to suspend subsequent executions.
-		# TYPE kube_cronjob_spec_suspend gauge
-		# HELP kube_cronjob_status_active Active holds pointers to currently running jobs.
-		# TYPE kube_cronjob_status_active gauge
-		# HELP kube_cronjob_status_last_schedule_time LastScheduleTime keeps information of when was the last time the job was successfully scheduled.
-		# TYPE kube_cronjob_status_last_schedule_time gauge
-		# HELP kube_cronjob_next_schedule_time Next time the cronjob should be scheduled. The time after lastScheduleTime, or after the cron job's creation time if it's never been scheduled. Use this to determine if the job is delayed.
-		# TYPE kube_cronjob_next_schedule_time gauge
-	`
-=======
->>>>>>> a941abbc
 	cases := []generateMetricsTestCase{
 		{
 			Obj: &batchv1beta1.CronJob{
@@ -260,10 +239,6 @@
 ` +
 				fmt.Sprintf("kube_cronjob_next_schedule_time{cronjob=\"ActiveCronJob1NoLastScheduled\",namespace=\"ns1\"} %ve+09\n",
 					float64(ActiveCronJob1NoLastScheduledNextScheduleTime.Unix())/math.Pow10(9)),
-<<<<<<< HEAD
-			// TODO: Do we need to specify metricnames?
-=======
->>>>>>> a941abbc
 			MetricNames: []string{"kube_cronjob_next_schedule_time", "kube_cronjob_spec_starting_deadline_seconds", "kube_cronjob_status_active", "kube_cronjob_spec_suspend", "kube_cronjob_info", "kube_cronjob_created", "kube_cronjob_labels"},
 		},
 	}
