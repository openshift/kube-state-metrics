/*
Copyright 2016 The Kubernetes Authors All rights reserved.

Licensed under the Apache License, Version 2.0 (the "License");
you may not use this file except in compliance with the License.
You may obtain a copy of the License at

    http://www.apache.org/licenses/LICENSE-2.0

Unless required by applicable law or agreed to in writing, software
distributed under the License is distributed on an "AS IS" BASIS,
WITHOUT WARRANTIES OR CONDITIONS OF ANY KIND, either express or implied.
See the License for the specific language governing permissions and
limitations under the License.
*/

package store

import (
	"fmt"
	"math"
	"testing"
	"time"

	batchv1beta1 "k8s.io/api/batch/v1beta1"
	v1 "k8s.io/api/core/v1"
	metav1 "k8s.io/apimachinery/pkg/apis/meta/v1"

<<<<<<< HEAD
	generator "k8s.io/kube-state-metrics/pkg/metric_generator"
=======
	generator "k8s.io/kube-state-metrics/v2/pkg/metric_generator"
>>>>>>> 6ba0712d
)

var (
	SuspendTrue                      = true
	SuspendFalse                     = false
	StartingDeadlineSeconds300 int64 = 300

	// "1520742896" is "2018/3/11 12:34:56" in "Asia/Shanghai".
	ActiveRunningCronJob1LastScheduleTime          = time.Unix(1520742896, 0)
	SuspendedCronJob1LastScheduleTime              = time.Unix(1520742896+5.5*3600, 0) // 5.5 hours later
	ActiveCronJob1NoLastScheduledCreationTimestamp = time.Unix(1520742896+6.5*3600, 0)
)

func TestCronJobStore(t *testing.T) {
	hour := ActiveRunningCronJob1LastScheduleTime.Hour()
	ActiveRunningCronJob1NextScheduleTime := time.Time{}
	switch {
	case hour < 6:
		ActiveRunningCronJob1NextScheduleTime = time.Date(
			ActiveRunningCronJob1LastScheduleTime.Year(),
			ActiveRunningCronJob1LastScheduleTime.Month(),
			ActiveRunningCronJob1LastScheduleTime.Day(),
			6,
			0,
			0, 0, time.Local)
	case hour < 12:
		ActiveRunningCronJob1NextScheduleTime = time.Date(
			ActiveRunningCronJob1LastScheduleTime.Year(),
			ActiveRunningCronJob1LastScheduleTime.Month(),
			ActiveRunningCronJob1LastScheduleTime.Day(),
			12,
			0,
			0, 0, time.Local)
	case hour < 18:
		ActiveRunningCronJob1NextScheduleTime = time.Date(
			ActiveRunningCronJob1LastScheduleTime.Year(),
			ActiveRunningCronJob1LastScheduleTime.Month(),
			ActiveRunningCronJob1LastScheduleTime.Day(),
			18,
			0,
			0, 0, time.Local)
	case hour < 24:
		ActiveRunningCronJob1NextScheduleTime = time.Date(
			ActiveRunningCronJob1LastScheduleTime.Year(),
			ActiveRunningCronJob1LastScheduleTime.Month(),
			ActiveRunningCronJob1LastScheduleTime.Day(),
			24,
			0,
			0, 0, time.Local)
	}

	minute := ActiveCronJob1NoLastScheduledCreationTimestamp.Minute()
	ActiveCronJob1NoLastScheduledNextScheduleTime := time.Time{}
	switch {
	case minute < 25:
		ActiveCronJob1NoLastScheduledNextScheduleTime = time.Date(
			ActiveCronJob1NoLastScheduledCreationTimestamp.Year(),
			ActiveCronJob1NoLastScheduledCreationTimestamp.Month(),
			ActiveCronJob1NoLastScheduledCreationTimestamp.Day(),
			ActiveCronJob1NoLastScheduledCreationTimestamp.Hour(),
			25,
			0, 0, time.Local)
	default:
		ActiveCronJob1NoLastScheduledNextScheduleTime = time.Date(
			ActiveCronJob1NoLastScheduledNextScheduleTime.Year(),
			ActiveCronJob1NoLastScheduledNextScheduleTime.Month(),
			ActiveCronJob1NoLastScheduledNextScheduleTime.Day(),
			ActiveCronJob1NoLastScheduledNextScheduleTime.Hour()+1,
			25,
			0, 0, time.Local)
	}

	cases := []generateMetricsTestCase{
		{
			Obj: &batchv1beta1.CronJob{
				ObjectMeta: metav1.ObjectMeta{
					Name:       "ActiveRunningCronJob1",
					Namespace:  "ns1",
					Generation: 1,
					Labels: map[string]string{
						"app": "example-active-running-1",
					},
				},
				Status: batchv1beta1.CronJobStatus{
					Active:           []v1.ObjectReference{{Name: "FakeJob1"}, {Name: "FakeJob2"}},
					LastScheduleTime: &metav1.Time{Time: ActiveRunningCronJob1LastScheduleTime},
				},
				Spec: batchv1beta1.CronJobSpec{
					StartingDeadlineSeconds: &StartingDeadlineSeconds300,
					ConcurrencyPolicy:       "Forbid",
					Suspend:                 &SuspendFalse,
					Schedule:                "0 */6 * * *",
				},
			},
			Want: `
				# HELP kube_cronjob_created Unix creation timestamp
				# HELP kube_cronjob_info Info about cronjob.
				# HELP kube_cronjob_labels Kubernetes labels converted to Prometheus labels.
				# HELP kube_cronjob_next_schedule_time Next time the cronjob should be scheduled. The time after lastScheduleTime, or after the cron job's creation time if it's never been scheduled. Use this to determine if the job is delayed.
				# HELP kube_cronjob_spec_starting_deadline_seconds Deadline in seconds for starting the job if it misses scheduled time for any reason.
				# HELP kube_cronjob_spec_suspend Suspend flag tells the controller to suspend subsequent executions.
				# HELP kube_cronjob_status_active Active holds pointers to currently running jobs.
				# HELP kube_cronjob_status_last_schedule_time LastScheduleTime keeps information of when was the last time the job was successfully scheduled.
				# TYPE kube_cronjob_created gauge
				# TYPE kube_cronjob_info gauge
				# TYPE kube_cronjob_labels gauge
				# TYPE kube_cronjob_next_schedule_time gauge
				# TYPE kube_cronjob_spec_starting_deadline_seconds gauge
				# TYPE kube_cronjob_spec_suspend gauge
				# TYPE kube_cronjob_status_active gauge
				# TYPE kube_cronjob_status_last_schedule_time gauge
				kube_cronjob_info{concurrency_policy="Forbid",cronjob="ActiveRunningCronJob1",namespace="ns1",schedule="0 */6 * * *"} 1
				kube_cronjob_labels{cronjob="ActiveRunningCronJob1",namespace="ns1"} 1
				kube_cronjob_spec_starting_deadline_seconds{cronjob="ActiveRunningCronJob1",namespace="ns1"} 300
				kube_cronjob_spec_suspend{cronjob="ActiveRunningCronJob1",namespace="ns1"} 0
				kube_cronjob_status_active{cronjob="ActiveRunningCronJob1",namespace="ns1"} 2
				kube_cronjob_status_last_schedule_time{cronjob="ActiveRunningCronJob1",namespace="ns1"} 1.520742896e+09
` + fmt.Sprintf("kube_cronjob_next_schedule_time{cronjob=\"ActiveRunningCronJob1\",namespace=\"ns1\"} %ve+09\n",
				float64(ActiveRunningCronJob1NextScheduleTime.Unix())/math.Pow10(9)),
			MetricNames: []string{"kube_cronjob_next_schedule_time", "kube_cronjob_spec_starting_deadline_seconds", "kube_cronjob_status_active", "kube_cronjob_spec_suspend", "kube_cronjob_info", "kube_cronjob_created", "kube_cronjob_labels", "kube_cronjob_status_last_schedule_time"},
		},
		{
			Obj: &batchv1beta1.CronJob{
				ObjectMeta: metav1.ObjectMeta{
					Name:       "SuspendedCronJob1",
					Namespace:  "ns1",
					Generation: 1,
					Labels: map[string]string{
						"app": "example-suspended-1",
					},
				},
				Status: batchv1beta1.CronJobStatus{
					Active:           []v1.ObjectReference{},
					LastScheduleTime: &metav1.Time{Time: SuspendedCronJob1LastScheduleTime},
				},
				Spec: batchv1beta1.CronJobSpec{
					StartingDeadlineSeconds: &StartingDeadlineSeconds300,
					ConcurrencyPolicy:       "Forbid",
					Suspend:                 &SuspendTrue,
					Schedule:                "0 */3 * * *",
				},
			},
			Want: `
				# HELP kube_cronjob_created Unix creation timestamp
				# HELP kube_cronjob_info Info about cronjob.
				# HELP kube_cronjob_labels Kubernetes labels converted to Prometheus labels.
				# HELP kube_cronjob_spec_starting_deadline_seconds Deadline in seconds for starting the job if it misses scheduled time for any reason.
				# HELP kube_cronjob_spec_suspend Suspend flag tells the controller to suspend subsequent executions.
				# HELP kube_cronjob_status_active Active holds pointers to currently running jobs.
				# HELP kube_cronjob_status_last_schedule_time LastScheduleTime keeps information of when was the last time the job was successfully scheduled.
				# TYPE kube_cronjob_created gauge
				# TYPE kube_cronjob_info gauge
				# TYPE kube_cronjob_labels gauge
				# TYPE kube_cronjob_spec_starting_deadline_seconds gauge
				# TYPE kube_cronjob_spec_suspend gauge
				# TYPE kube_cronjob_status_active gauge
				# TYPE kube_cronjob_status_last_schedule_time gauge
				kube_cronjob_info{concurrency_policy="Forbid",cronjob="SuspendedCronJob1",namespace="ns1",schedule="0 */3 * * *"} 1
				kube_cronjob_labels{cronjob="SuspendedCronJob1",namespace="ns1"} 1
				kube_cronjob_spec_starting_deadline_seconds{cronjob="SuspendedCronJob1",namespace="ns1"} 300
				kube_cronjob_spec_suspend{cronjob="SuspendedCronJob1",namespace="ns1"} 1
				kube_cronjob_status_active{cronjob="SuspendedCronJob1",namespace="ns1"} 0
				kube_cronjob_status_last_schedule_time{cronjob="SuspendedCronJob1",namespace="ns1"} 1.520762696e+09
`,
			MetricNames: []string{"kube_cronjob_spec_starting_deadline_seconds", "kube_cronjob_status_active", "kube_cronjob_spec_suspend", "kube_cronjob_info", "kube_cronjob_created", "kube_cronjob_labels", "kube_cronjob_status_last_schedule_time"},
		},
		{
			Obj: &batchv1beta1.CronJob{
				ObjectMeta: metav1.ObjectMeta{
					Name:              "ActiveCronJob1NoLastScheduled",
					CreationTimestamp: metav1.Time{Time: ActiveCronJob1NoLastScheduledCreationTimestamp},
					Namespace:         "ns1",
					Generation:        1,
					Labels: map[string]string{
						"app": "example-active-no-last-scheduled-1",
					},
				},
				Status: batchv1beta1.CronJobStatus{
					Active:           []v1.ObjectReference{},
					LastScheduleTime: nil,
				},
				Spec: batchv1beta1.CronJobSpec{
					StartingDeadlineSeconds: &StartingDeadlineSeconds300,
					ConcurrencyPolicy:       "Forbid",
					Suspend:                 &SuspendFalse,
					Schedule:                "25 * * * *",
				},
			},
			Want: `
				# HELP kube_cronjob_created Unix creation timestamp
				# HELP kube_cronjob_info Info about cronjob.
				# HELP kube_cronjob_labels Kubernetes labels converted to Prometheus labels.
				# HELP kube_cronjob_next_schedule_time Next time the cronjob should be scheduled. The time after lastScheduleTime, or after the cron job's creation time if it's never been scheduled. Use this to determine if the job is delayed.
				# HELP kube_cronjob_spec_starting_deadline_seconds Deadline in seconds for starting the job if it misses scheduled time for any reason.
				# HELP kube_cronjob_spec_suspend Suspend flag tells the controller to suspend subsequent executions.
				# HELP kube_cronjob_status_active Active holds pointers to currently running jobs.
				# TYPE kube_cronjob_created gauge
				# TYPE kube_cronjob_info gauge
				# TYPE kube_cronjob_labels gauge
				# TYPE kube_cronjob_next_schedule_time gauge
				# TYPE kube_cronjob_spec_starting_deadline_seconds gauge
				# TYPE kube_cronjob_spec_suspend gauge
				# TYPE kube_cronjob_status_active gauge
				kube_cronjob_spec_starting_deadline_seconds{cronjob="ActiveCronJob1NoLastScheduled",namespace="ns1"} 300
				kube_cronjob_status_active{cronjob="ActiveCronJob1NoLastScheduled",namespace="ns1"} 0
				kube_cronjob_spec_suspend{cronjob="ActiveCronJob1NoLastScheduled",namespace="ns1"} 0
				kube_cronjob_info{concurrency_policy="Forbid",cronjob="ActiveCronJob1NoLastScheduled",namespace="ns1",schedule="25 * * * *"} 1
				kube_cronjob_created{cronjob="ActiveCronJob1NoLastScheduled",namespace="ns1"} 1.520766296e+09
				kube_cronjob_labels{cronjob="ActiveCronJob1NoLastScheduled",namespace="ns1"} 1
` +
				fmt.Sprintf("kube_cronjob_next_schedule_time{cronjob=\"ActiveCronJob1NoLastScheduled\",namespace=\"ns1\"} %ve+09\n",
					float64(ActiveCronJob1NoLastScheduledNextScheduleTime.Unix())/math.Pow10(9)),
			MetricNames: []string{"kube_cronjob_next_schedule_time", "kube_cronjob_spec_starting_deadline_seconds", "kube_cronjob_status_active", "kube_cronjob_spec_suspend", "kube_cronjob_info", "kube_cronjob_created", "kube_cronjob_labels"},
		},
	}
	for i, c := range cases {
<<<<<<< HEAD
		c.Func = generator.ComposeMetricGenFuncs(cronJobMetricFamilies)
		c.Headers = generator.ExtractMetricFamilyHeaders(cronJobMetricFamilies)
=======
		c.Func = generator.ComposeMetricGenFuncs(cronJobMetricFamilies(nil))
		c.Headers = generator.ExtractMetricFamilyHeaders(cronJobMetricFamilies(nil))
>>>>>>> 6ba0712d
		if err := c.run(); err != nil {
			t.Errorf("unexpected collecting result in %vth run:\n%s", i, err)
		}
	}
}<|MERGE_RESOLUTION|>--- conflicted
+++ resolved
@@ -26,11 +26,7 @@
 	v1 "k8s.io/api/core/v1"
 	metav1 "k8s.io/apimachinery/pkg/apis/meta/v1"
 
-<<<<<<< HEAD
-	generator "k8s.io/kube-state-metrics/pkg/metric_generator"
-=======
 	generator "k8s.io/kube-state-metrics/v2/pkg/metric_generator"
->>>>>>> 6ba0712d
 )
 
 var (
@@ -247,13 +243,8 @@
 		},
 	}
 	for i, c := range cases {
-<<<<<<< HEAD
-		c.Func = generator.ComposeMetricGenFuncs(cronJobMetricFamilies)
-		c.Headers = generator.ExtractMetricFamilyHeaders(cronJobMetricFamilies)
-=======
 		c.Func = generator.ComposeMetricGenFuncs(cronJobMetricFamilies(nil))
 		c.Headers = generator.ExtractMetricFamilyHeaders(cronJobMetricFamilies(nil))
->>>>>>> 6ba0712d
 		if err := c.run(); err != nil {
 			t.Errorf("unexpected collecting result in %vth run:\n%s", i, err)
 		}
