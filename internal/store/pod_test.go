--- conflicted
+++ resolved
@@ -1498,10 +1498,7 @@
 				ObjectMeta: metav1.ObjectMeta{
 					Name:      "pod1",
 					Namespace: "ns1",
-<<<<<<< HEAD
-=======
 					UID:       "uid1",
->>>>>>> a6e38dbc
 					Labels: map[string]string{
 						"app": "example",
 					},
@@ -1512,11 +1509,7 @@
 			Want: `
 				# HELP kube_pod_labels Kubernetes labels converted to Prometheus labels.
 				# TYPE kube_pod_labels gauge
-<<<<<<< HEAD
-				kube_pod_labels{namespace="ns1",pod="pod1"} 1
-=======
 				kube_pod_labels{namespace="ns1",pod="pod1",uid="uid1"} 1
->>>>>>> a6e38dbc
 		`,
 			MetricNames: []string{
 				"kube_pod_labels",
@@ -1527,10 +1520,7 @@
 				ObjectMeta: metav1.ObjectMeta{
 					Name:      "pod1",
 					Namespace: "ns1",
-<<<<<<< HEAD
-=======
 					UID:       "uid1",
->>>>>>> a6e38dbc
 					Labels: map[string]string{
 						"app": "example",
 					},
@@ -1541,11 +1531,7 @@
 			Want: `
 				# HELP kube_pod_labels Kubernetes labels converted to Prometheus labels.
 				# TYPE kube_pod_labels gauge
-<<<<<<< HEAD
-				kube_pod_labels{label_app="example",namespace="ns1",pod="pod1"} 1
-=======
 				kube_pod_labels{label_app="example",namespace="ns1",pod="pod1",uid="uid1"} 1
->>>>>>> a6e38dbc
 		`,
 			MetricNames: []string{
 				"kube_pod_labels",
