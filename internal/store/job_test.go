/*
Copyright 2016 The Kubernetes Authors All rights reserved.

Licensed under the Apache License, Version 2.0 (the "License");
you may not use this file except in compliance with the License.
You may obtain a copy of the License at

    http://www.apache.org/licenses/LICENSE-2.0

Unless required by applicable law or agreed to in writing, software
distributed under the License is distributed on an "AS IS" BASIS,
WITHOUT WARRANTIES OR CONDITIONS OF ANY KIND, either express or implied.
See the License for the specific language governing permissions and
limitations under the License.
*/

package store

import (
	"testing"
	"time"

	v1batch "k8s.io/api/batch/v1"
	v1 "k8s.io/api/core/v1"
	metav1 "k8s.io/apimachinery/pkg/apis/meta/v1"

<<<<<<< HEAD
	generator "k8s.io/kube-state-metrics/pkg/metric_generator"
=======
	generator "k8s.io/kube-state-metrics/v2/pkg/metric_generator"
>>>>>>> 6ba0712d
)

var (
	Parallelism1             int32 = 1
	Completions1             int32 = 1
	ActiveDeadlineSeconds900 int64 = 900

	RunningJob1StartTime, _    = time.Parse(time.RFC3339, "2017-05-26T12:00:07Z")
	SuccessfulJob1StartTime, _ = time.Parse(time.RFC3339, "2017-05-26T12:00:07Z")
	FailedJob1StartTime, _     = time.Parse(time.RFC3339, "2017-05-26T14:00:07Z")
	SuccessfulJob2StartTime, _ = time.Parse(time.RFC3339, "2017-05-26T12:10:07Z")

	SuccessfulJob1CompletionTime, _ = time.Parse(time.RFC3339, "2017-05-26T13:00:07Z")
	FailedJob1CompletionTime, _     = time.Parse(time.RFC3339, "2017-05-26T15:00:07Z")
	SuccessfulJob2CompletionTime, _ = time.Parse(time.RFC3339, "2017-05-26T13:10:07Z")
)

func TestJobStore(t *testing.T) {
	var trueValue = true

	// Fixed metadata on type and help text. We prepend this to every expected
	// output so we only have to modify a single place when doing adjustments.
	const metadata = `
		# HELP kube_job_created Unix creation timestamp
		# TYPE kube_job_created gauge
		# HELP kube_job_owner Information about the Job's owner.
		# TYPE kube_job_owner gauge
		# HELP kube_job_complete The job has completed its execution.
		# TYPE kube_job_complete gauge
		# HELP kube_job_failed The job has failed its execution.
		# TYPE kube_job_failed gauge
		# HELP kube_job_info Information about job.
		# TYPE kube_job_info gauge
		# HELP kube_job_labels Kubernetes labels converted to Prometheus labels.
		# TYPE kube_job_labels gauge
		# HELP kube_job_spec_active_deadline_seconds The duration in seconds relative to the startTime that the job may be active before the system tries to terminate it.
		# TYPE kube_job_spec_active_deadline_seconds gauge
		# HELP kube_job_spec_completions The desired number of successfully finished pods the job should be run with.
		# TYPE kube_job_spec_completions gauge
		# HELP kube_job_spec_parallelism The maximum desired number of pods the job should run at any given time.
		# TYPE kube_job_spec_parallelism gauge
		# HELP kube_job_status_active The number of actively running pods.
		# TYPE kube_job_status_active gauge
		# HELP kube_job_status_completion_time CompletionTime represents time when the job was completed.
		# TYPE kube_job_status_completion_time gauge
		# HELP kube_job_status_failed The number of pods which reached Phase Failed and the reason for failure.
		# TYPE kube_job_status_failed gauge
		# HELP kube_job_status_start_time StartTime represents time when the job was acknowledged by the Job Manager.
		# TYPE kube_job_status_start_time gauge
		# HELP kube_job_status_succeeded The number of pods which reached Phase Succeeded.
		# TYPE kube_job_status_succeeded gauge`

	cases := []generateMetricsTestCase{
		{
			Obj: &v1batch.Job{
				ObjectMeta: metav1.ObjectMeta{
					Name:              "RunningJob1",
					CreationTimestamp: metav1.Time{Time: time.Unix(1500000000, 0)},
					Namespace:         "ns1",
					Generation:        1,
					Labels: map[string]string{
						"app": "example-running-1",
					},
					OwnerReferences: []metav1.OwnerReference{
						{
							Kind:       "CronJob",
							Name:       "cronjob-name",
							Controller: &trueValue,
						},
					},
				},
				Status: v1batch.JobStatus{
					Active:         1,
					Failed:         0,
					Succeeded:      0,
					CompletionTime: nil,
					StartTime:      &metav1.Time{Time: RunningJob1StartTime},
				},
				Spec: v1batch.JobSpec{
					ActiveDeadlineSeconds: &ActiveDeadlineSeconds900,
					Parallelism:           &Parallelism1,
					Completions:           &Completions1,
				},
			},
			Want: metadata + `
				kube_job_owner{job_name="RunningJob1",namespace="ns1",owner_is_controller="true",owner_kind="CronJob",owner_name="cronjob-name"} 1
				kube_job_created{job_name="RunningJob1",namespace="ns1"} 1.5e+09
				kube_job_info{job_name="RunningJob1",namespace="ns1"} 1
				kube_job_labels{job_name="RunningJob1",namespace="ns1"} 1
				kube_job_spec_active_deadline_seconds{job_name="RunningJob1",namespace="ns1"} 900
				kube_job_spec_completions{job_name="RunningJob1",namespace="ns1"} 1
				kube_job_spec_parallelism{job_name="RunningJob1",namespace="ns1"} 1
				kube_job_status_active{job_name="RunningJob1",namespace="ns1"} 1
				kube_job_status_failed{job_name="RunningJob1",namespace="ns1"} 0
				kube_job_status_start_time{job_name="RunningJob1",namespace="ns1"} 1.495800007e+09
				kube_job_status_succeeded{job_name="RunningJob1",namespace="ns1"} 0
`,
		},
		{
			Obj: &v1batch.Job{
				ObjectMeta: metav1.ObjectMeta{
					Name:       "SuccessfulJob1",
					Namespace:  "ns1",
					Generation: 1,
					Labels: map[string]string{
						"app": "example-successful-1",
					},
				},
				Status: v1batch.JobStatus{
					Active:         0,
					Failed:         0,
					Succeeded:      1,
					CompletionTime: &metav1.Time{Time: SuccessfulJob1CompletionTime},
					StartTime:      &metav1.Time{Time: SuccessfulJob1StartTime},
					Conditions: []v1batch.JobCondition{
						{Type: v1batch.JobComplete, Status: v1.ConditionTrue},
					},
				},
				Spec: v1batch.JobSpec{
					ActiveDeadlineSeconds: &ActiveDeadlineSeconds900,
					Parallelism:           &Parallelism1,
					Completions:           &Completions1,
				},
			},
			Want: metadata + `
				kube_job_owner{job_name="SuccessfulJob1",namespace="ns1",owner_is_controller="<none>",owner_kind="<none>",owner_name="<none>"} 1
				kube_job_complete{condition="false",job_name="SuccessfulJob1",namespace="ns1"} 0
				kube_job_complete{condition="true",job_name="SuccessfulJob1",namespace="ns1"} 1
				kube_job_complete{condition="unknown",job_name="SuccessfulJob1",namespace="ns1"} 0
				kube_job_info{job_name="SuccessfulJob1",namespace="ns1"} 1
				kube_job_labels{job_name="SuccessfulJob1",namespace="ns1"} 1
				kube_job_spec_active_deadline_seconds{job_name="SuccessfulJob1",namespace="ns1"} 900
				kube_job_spec_completions{job_name="SuccessfulJob1",namespace="ns1"} 1
				kube_job_spec_parallelism{job_name="SuccessfulJob1",namespace="ns1"} 1
				kube_job_status_active{job_name="SuccessfulJob1",namespace="ns1"} 0
				kube_job_status_completion_time{job_name="SuccessfulJob1",namespace="ns1"} 1.495803607e+09
				kube_job_status_failed{job_name="SuccessfulJob1",namespace="ns1"} 0
				kube_job_status_start_time{job_name="SuccessfulJob1",namespace="ns1"} 1.495800007e+09
				kube_job_status_succeeded{job_name="SuccessfulJob1",namespace="ns1"} 1
`,
		},
		{
			Obj: &v1batch.Job{
				ObjectMeta: metav1.ObjectMeta{
					Name:       "FailedJob1",
					Namespace:  "ns1",
					Generation: 1,
					Labels: map[string]string{
						"app": "example-failed-1",
					},
				},
				Status: v1batch.JobStatus{
					Active:         0,
					Failed:         1,
					Succeeded:      0,
					CompletionTime: &metav1.Time{Time: FailedJob1CompletionTime},
					StartTime:      &metav1.Time{Time: FailedJob1StartTime},
					Conditions: []v1batch.JobCondition{
						{Type: v1batch.JobFailed, Status: v1.ConditionTrue, Reason: "BackoffLimitExceeded"},
					},
				},
				Spec: v1batch.JobSpec{
					ActiveDeadlineSeconds: &ActiveDeadlineSeconds900,
					Parallelism:           &Parallelism1,
					Completions:           &Completions1,
				},
			},
			Want: metadata + `
				kube_job_owner{job_name="FailedJob1",namespace="ns1",owner_is_controller="<none>",owner_kind="<none>",owner_name="<none>"} 1
				kube_job_failed{condition="false",job_name="FailedJob1",namespace="ns1"} 0
				kube_job_failed{condition="true",job_name="FailedJob1",namespace="ns1"} 1
				kube_job_failed{condition="unknown",job_name="FailedJob1",namespace="ns1"} 0
				kube_job_info{job_name="FailedJob1",namespace="ns1"} 1
				kube_job_labels{job_name="FailedJob1",namespace="ns1"} 1
				kube_job_spec_active_deadline_seconds{job_name="FailedJob1",namespace="ns1"} 900
				kube_job_spec_completions{job_name="FailedJob1",namespace="ns1"} 1
				kube_job_spec_parallelism{job_name="FailedJob1",namespace="ns1"} 1
				kube_job_status_active{job_name="FailedJob1",namespace="ns1"} 0
				kube_job_status_completion_time{job_name="FailedJob1",namespace="ns1"} 1.495810807e+09
				kube_job_status_failed{job_name="FailedJob1",namespace="ns1",reason="BackoffLimitExceeded"} 1
				kube_job_status_failed{job_name="FailedJob1",namespace="ns1",reason="DeadLineExceeded"} 0
				kube_job_status_failed{job_name="FailedJob1",namespace="ns1",reason="Evicted"} 0
				kube_job_status_start_time{job_name="FailedJob1",namespace="ns1"} 1.495807207e+09
				kube_job_status_succeeded{job_name="FailedJob1",namespace="ns1"} 0
`,
		},
		{
			Obj: &v1batch.Job{
				ObjectMeta: metav1.ObjectMeta{
					Name:       "SuccessfulJob2NoActiveDeadlineSeconds",
					Namespace:  "ns1",
					Generation: 1,
					Labels: map[string]string{
						"app": "example-successful-2",
					},
				},
				Status: v1batch.JobStatus{
					Active:         0,
					Failed:         0,
					Succeeded:      1,
					CompletionTime: &metav1.Time{Time: SuccessfulJob2CompletionTime},
					StartTime:      &metav1.Time{Time: SuccessfulJob2StartTime},
					Conditions: []v1batch.JobCondition{
						{Type: v1batch.JobComplete, Status: v1.ConditionTrue},
					},
				},
				Spec: v1batch.JobSpec{
					ActiveDeadlineSeconds: nil,
					Parallelism:           &Parallelism1,
					Completions:           &Completions1,
				},
			},
			Want: metadata + `
				kube_job_owner{job_name="SuccessfulJob2NoActiveDeadlineSeconds",namespace="ns1",owner_is_controller="<none>",owner_kind="<none>",owner_name="<none>"} 1
				kube_job_complete{condition="false",job_name="SuccessfulJob2NoActiveDeadlineSeconds",namespace="ns1"} 0
				kube_job_complete{condition="true",job_name="SuccessfulJob2NoActiveDeadlineSeconds",namespace="ns1"} 1

				kube_job_complete{condition="unknown",job_name="SuccessfulJob2NoActiveDeadlineSeconds",namespace="ns1"} 0
				kube_job_info{job_name="SuccessfulJob2NoActiveDeadlineSeconds",namespace="ns1"} 1
				kube_job_labels{job_name="SuccessfulJob2NoActiveDeadlineSeconds",namespace="ns1"} 1
				kube_job_spec_completions{job_name="SuccessfulJob2NoActiveDeadlineSeconds",namespace="ns1"} 1
				kube_job_spec_parallelism{job_name="SuccessfulJob2NoActiveDeadlineSeconds",namespace="ns1"} 1
				kube_job_status_active{job_name="SuccessfulJob2NoActiveDeadlineSeconds",namespace="ns1"} 0
				kube_job_status_completion_time{job_name="SuccessfulJob2NoActiveDeadlineSeconds",namespace="ns1"} 1.495804207e+09
				kube_job_status_failed{job_name="SuccessfulJob2NoActiveDeadlineSeconds",namespace="ns1"} 0
				kube_job_status_start_time{job_name="SuccessfulJob2NoActiveDeadlineSeconds",namespace="ns1"} 1.495800607e+09
				kube_job_status_succeeded{job_name="SuccessfulJob2NoActiveDeadlineSeconds",namespace="ns1"} 1
`,
		},
	}
	for i, c := range cases {
<<<<<<< HEAD
		c.Func = generator.ComposeMetricGenFuncs(jobMetricFamilies)
		c.Headers = generator.ExtractMetricFamilyHeaders(jobMetricFamilies)
=======
		c.Func = generator.ComposeMetricGenFuncs(jobMetricFamilies(nil))
		c.Headers = generator.ExtractMetricFamilyHeaders(jobMetricFamilies(nil))
>>>>>>> 6ba0712d
		if err := c.run(); err != nil {
			t.Errorf("unexpected collecting result in %vth run:\n%s", i, err)
		}
	}
}<|MERGE_RESOLUTION|>--- conflicted
+++ resolved
@@ -24,11 +24,7 @@
 	v1 "k8s.io/api/core/v1"
 	metav1 "k8s.io/apimachinery/pkg/apis/meta/v1"
 
-<<<<<<< HEAD
-	generator "k8s.io/kube-state-metrics/pkg/metric_generator"
-=======
 	generator "k8s.io/kube-state-metrics/v2/pkg/metric_generator"
->>>>>>> 6ba0712d
 )
 
 var (
@@ -260,13 +256,8 @@
 		},
 	}
 	for i, c := range cases {
-<<<<<<< HEAD
-		c.Func = generator.ComposeMetricGenFuncs(jobMetricFamilies)
-		c.Headers = generator.ExtractMetricFamilyHeaders(jobMetricFamilies)
-=======
 		c.Func = generator.ComposeMetricGenFuncs(jobMetricFamilies(nil))
 		c.Headers = generator.ExtractMetricFamilyHeaders(jobMetricFamilies(nil))
->>>>>>> 6ba0712d
 		if err := c.run(); err != nil {
 			t.Errorf("unexpected collecting result in %vth run:\n%s", i, err)
 		}
