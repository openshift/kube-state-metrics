--- conflicted
+++ resolved
@@ -119,8 +119,6 @@
 				}
 			}),
 		},
-<<<<<<< HEAD
-=======
 		{
 			Name: "kube_ingress_tls",
 			Type: metric.Gauge,
@@ -141,7 +139,6 @@
 				}
 			}),
 		},
->>>>>>> a941abbc
 	}
 )
 
